# Change Log

<<<<<<< HEAD
## v6.0.0-beta0

- :fire: BREAKING CHANGES :fire:
    - [api] Changed default formatter to stylish (#4872)
    - [enhancement] Removed formatting and whitespace rules from `tslint:recommended` configuration (#4871)
    - [enhancement] Removed pedantic rules from `tslint:recommended` configuration (#4312)
    - [enhancement] `vso` formatter now reports severity of rule failures (#4286)
    - [enhancement] [`typedef`](https://palantir.github.io/tslint/rules/typedef/) rule `arrow-call-signature` option is more consistent in reporting errors on lambdas and will flag more violations that were missed in the previous rule implementation (#4533)
    - [bugfix] [`ordered-imports`](https://palantir.github.io/tslint/rules/ordered-imports/) is now consistent with TypeScript's Organise Imports ordering (#4064)
    - [bugfix] [`member-ordering`](https://palantir.github.io/tslint/rules/member-ordering/) now checks property accessors (getters and setters) (#3984)
- Other changes
    - [bugfix] Removed deprecated rules from `tslint:all` configuration (#4862)
    - [bugfix] Preserve significant zeros in fixer for number-literal-format (#4856)
    - [bugfix] [`no-redundant-jsdoc`](https://palantir.github.io/tslint/rules/no-redundant-jsdoc/) allow `@author` tag (#4854)
    - [bugfix] `RuleFailure#toJson()` no longer forces rule severity to be an uppercase string (#2622)
    - [bugfixfix] [`return-undefined`](https://palantir.github.io/tslint/rules/return-undefined/) rule now works with TS 3.7 (#4866)
    - [enhancement] [`prefer-switch`](https://palantir.github.io/tslint/rules/prefer-switch/) is more lenient with `if` statements containing multiple OR conditions without any `else` clause (#4873)
    - [enhancement] [`completed-doc`](https://palantir.github.io/tslint/rules/completed-doc/): add support for constructor documentation (#4861)
    - [new-rule-option] `case-insensitive-legacy` for [`ordered-imports`](https://palantir.github.io/tslint/rules/ordered-imports/) rule (#4064)
    - [docs] [`import-blacklist`](https://palantir.github.io/tslint/rules/import-blacklist/): add some options examples (#4858)
    - [docs] Update custom rule example to use recursive walker (#4883)

Thanks to our contributors!
- J Rob Gant
- Tanmoy Bhowmik
- 谭九鼎
- Ahmed Ghoneim
- Josh Goldberg
- Andrew Boyton
- Peter Sandor
- Vincent Langlet
- Adrian Leonhard
- Philipp Foedermayr
- Adi Dahiya
- Brian Olore
- andrew bernard
- joon1030

=======
## v5.20.1

No changes from v5.20.0, just re-released to correctly mark with the `latest` dist-tag on NPM.
>>>>>>> 4e6d7a4a

## v5.20.0

- [bugfix] fix [`strict-boolean-expressions`](https://palantir.github.io/tslint/rules/strict-boolean-expressions/) false positive with `"ignore-rhs"` option (#4833)
- [bugfix] fix [`no-unnecessary-type-assertion`](https://palantir.github.io/tslint/rules/no-unnecessary-type-assertion/) no error when `"strict": true` in compiler flags (#4841)
- [bugfix] "ignore" option for [`file-name-casing`](https://palantir.github.io/tslint/rules/file-name-casing/) rule works correctly (#4848)
- [bugfix] fix [`array-type`](https://palantir.github.io/tslint/rules/array-type/) false positive for simple parenthesized types with "array-simple" option (#4844)
- [new-rule-option] [`object-literal-shorthand`](https://palantir.github.io/tslint/rules/object-literal-shorthand/) supports `{"property"?: "never", "method"?: "never"}` as config options (#4842)
- [new-rule-option]: `allow-generics` option for [`invalid-void`](https://palantir.github.io/tslint/rules/invalid-void) rule (#4839)
- [new-rule-option] `check-super-calls` option for [`unnecessary-constructor`](https://palantir.github.io/tslint/rules/unnecessary-constructor/) rule (#4813)
- [chore] Upgrade `diff` dependency to v4.0.1 (#4845, #4852)

Thanks to our contributors!

- Bas Bosman
- Tanmoy Bhowmik
- David Zulaica
- Maxime Kjaer
- @guidsdo
- Pavel Birukov
- Josh Goldberg
- Akshaya Srivatsa


## v5.19.0

- [bugfix] relax [`promise-function-async`](https://palantir.github.io/tslint/rules/promise-function-async/) for short parenthesized arrow functions (#4765)
- [bugfix] fix [`no-async-without-await`](https://palantir.github.io/tslint/rules/no-async-without-await/) false positive for abstract methods (#4782)
- [bugfix] fix [`strict-comparisons`](https://palantir.github.io/tslint/rules/strict-comparisons/) false positive for `null` and `undefined` literals (#4786)
- [bugfix] improve [`no-angle-bracket-type-assertion`](https://palantir.github.io/tslint/rules/no-angle-bracket-type-assertion/) autofix semantics with more parentheses (#4823)
- [enhancement] add BigInt support to [`restrict-plus-operands`](https://palantir.github.io/tslint/rules/restrict-plus-operands/) rule (#4814)
- [enhancement] [`await-promise`](https://palantir.github.io/tslint/rules/await-promise/) now supports new TypeScript 3.6 AST API symbols for async iterators (#4800)
- [new-rule-option] `check-strings` and `check-regex` options for [`max-line-length`](https://palantir.github.io/tslint/rules/max-line-length/) rule (#4798)
- [new-rule-option] `variable-declaration-ignore-function` option for [`typedef`](https://palantir.github.io/tslint/rules/typedef/) rule (#4769)
- [new-rule-option] `ignore-blank-lines` option for [`object-literal-sort-keys`](https://palantir.github.io/tslint/rules/object-literal-sort-keys/) rule (#4808)
- [new-rule] [`no-for-in`](https://palantir.github.io/tslint/rules/no-for-in/) (#4747)
- [new-rule] [`invalid-void`](https://palantir.github.io/tslint/rules/invalid-void/) (#4736)
- [new-rule] [`strict-string-expressions`](https://palantir.github.io/tslint/rules/strict-string-expressions/) reports errors on type coercions found in string expressions (#4807)
- [new-rule] [`no-promise-as-boolean`](https://palantir.github.io/tslint/rules/no-promise-as-boolean/) (#4790)
- [docs] link to OSS fellowship medium post in README (#4821)

Thanks to our contributors!

- Josh Pike
- Tanmoy Bhowmik
- Michael Withagen
- Evgeniy Timokhov
- Vitalij Krotov
- Josh Goldberg
- Veda
- Guido
- Robert Fink
- Max Sysoev


## v5.18.0

- [feature] New `--print-config` CLI flag (#4744)
- [bugfix] [`no-unnecessary-type-assertion`](https://palantir.github.io/tslint/rules/no-unnecessary-type-assertion/) no longer flags `x!` non-null assertions if `--strictNullChecks` is not enabled (#3724)
- [bugfix] [`quotemark`](https://palantir.github.io/tslint/rules/quotemark/) handles unbalanced quotes more gracefully without crashing (#4344)
- [docs] Add tslint-playground link to README and bug report template (#4150)
- [enhancement] [`no-magic-numbers`](https://palantir.github.io/tslint/rules/no-magic-numbers/) rule ignores arguments passed into default Number methods (#3668)
- [new-fixer] [`comment-format`](https://palantir.github.io/tslint/rules/comment-format/) (#3583)
- [new-rule-option] `"allow-trailing-lowercase"` option for [`comment-format`](https://palantir.github.io/tslint/rules/comment-format/) rule (#3583)
- [new-rule-option] `"ignore-accessors"` for [`adjacent-overload-signatures`](https://palantir.github.io/tslint/rules/adjacent-overload-signatures/) to ignore getters / setters overloads (#3718)
- [new-rule] [`no-async-without-await`](https://palantir.github.io/tslint/rules/no-async-without-await/) (#3945)
- [new-rule] [`strict-comparisons`](https://palantir.github.io/tslint/rules/strict-comparisons/) (#4519)

Thanks to our contributors!

- Josh Goldberg
- smoehrle
- Mateusz Witkowski
- Andy Hanson
- John Wiseheart
- Eran Shabi
- Tibor Blenessy
- AndreasGassmann
- Ryan Waskiewicz
- Isabelle


## v5.17.0

- [bugfix] [`quotemark`](https://palantir.github.io/tslint/rules/quotemark/) backtic option now ignores enum members, use strict declarations, lookup types, and strings containing octal escape sequences. (#4693)
- [bugfix] [`no-redundant-jsdoc`](https://palantir.github.io/tslint/rules/no-redundant-jsdoc/) no longer errors on `JSDocThisTag` (#4690)
- [chore] Update devDependency mocha from v3.2.0 to v6.1.4 (#4669) (#4674)
- [chore] Update devDependency js-yaml from ^3.13.0 to ^3.13.1 (#4663)
- [chore] Update deprecated devDependency github to @octokit/rest (#4673)
- [chore] Update devDependency nyc from v13.3.0 to v14.1.1 (#4699)
- [deprecation] [`no-use-before-declare`](https://palantir.github.io/tslint/rules/no-use-before-declare/) rule for typescript >= 2.9.0 (#4695)
- [documentation] Minor fix for [`variable-name`](https://palantir.github.io/tslint/rules/variable-name/) rule metadata (#4731)
- [documentation] Fixed [`no-unused-variable`](https://palantir.github.io/tslint/rules/no-unused-variable/) argument count (#4683)
- [enhancement] Allow const assertions in [`no-object-literal-type-assertion`](https://palantir.github.io/tslint/rules/no-object-literal-type-assertion/) (#4681)
- [new-fixer] [`unnecessary-constructor`](https://palantir.github.io/tslint/rules/unnecessary-constructor/) (#4694)

Thanks to our contributors!

- Bjorn Stromberg
- Vitaliy Agoshkov
- knafteN
- Bowen Ni
- Waseem Ahmad
- Åsmund Grammeltvedt
- Eric Ferreira
- Zhen Tian
- Tom Lakesman
- zachkirsch


## v5.16.0

- [bugfix] Excuse more [`quotemark`](https://palantir.github.io/tslint/rules/quotemark/) backtick edge cases and fix behavior for TS < 2.7.1 (#4642)
- [bugfix] Fix regression in [`interface-name`](https://palantir.github.io/tslint/rules/interface-name/) rule related to numeric characters in interface names (#4655, #4626)
- [enhancement] Update `nyc` from v10.2.0 to v13.3.0 (#4633)
- [enhancement] Migrate from deprecated [babel-code-frame](https://www.npmjs.com/package/babel-code-frame) package to new [@babel/code-frame](https://www.npmjs.com/package/@babel/code-frame) package (#4632)
- [enhancement] Improve error message for [`restrict-plus-operands`](https://palantir.github.io/tslint/rules/restrict-plus-operands/) rule. (#4635)
- [enhancement] [`comment-format`](https://palantir.github.io/tslint/rules/comment-format/) rule now whitelists `//region` comments generated by JetBrains IDE (#4609)
- [enhancement] Relax [`no-null-undefined-union`](https://palantir.github.io/tslint/rules/no-null-undefined-union/) rule. (#4625)
- [new-rule-option] `allow-else-if` option for [`unnecessary-else`](https://palantir.github.io/tslint/rules/unnecessary-else/) rule (#4599)
- [documentation] Fix "identifer" typo in custom rules docs (#4657)
- [documentation] Fix code example for [`switch-default`](https://palantir.github.io/tslint/rules/switch-default/) rule (#4650)
- [documentation] Fix documentation example for prose formatter (#4656)
- [documentation] [`no-parameter-properties`](https://palantir.github.io/tslint/rules/no-parameter-properties/): fix unclear rule description (#4629)
- [documentation] Fix typo in rule docs generation (#4638)

Thanks to our contributors!

- Oleg Artene
- William Neely
- Bjorn Stromberg
- Matthew Barry
- Neha Rathi
- Vincent Langlet
- rarenal
- Greg Jednaszewski
- Adam Postma
- Eric Ferreira
- Evgeniy Timokhov
- Martin Probst


## v5.15.0

- [api] `WalkContext` and `AbstractWalker` type parameter defaults to `void` (#2600)
- [bugfix] [`no-void-expression`](https://palantir.github.io/tslint/rules/no-void-expression/) now allows conditional expressions (#4606)
- [bugfix] fix linebreak handling in [`ordered-imports`](https://palantir.github.io/tslint/rules/ordered-imports/) (#4583)
- [bugfix] fix [`static-this`](https://palantir.github.io/tslint/rules/static-this/) false positive for higher order components (#4580)
- [bugfix] Fixed crash in [`unnecessary-else`](https://palantir.github.io/tslint/rules/unnecessary-else/) from blank `if` statements (#4603)
- [bugfix] Fixed false positive in [`unnecessary-else`](https://palantir.github.io/tslint/rules/unnecessary-else/) after non-jumping statement (#4603)
- [bugfix] [`interface-name`](https://palantir.github.io/tslint/rules/interface-name/) now handles interface starting with "I18n" correctly (#4486)
- [bugfix] [`no-string-throw`](https://palantir.github.io/tslint/rules/no-string-throw/) fix inserts whitespace if not present after `throw` keyword (#4540)
- [bugfix] [`quotemark`](https://palantir.github.io/tslint/rules/quotemark/): fix some edge cases for `backtick` option (#4618)
- [bugfix] [`unnecessary-constructor`](https://palantir.github.io/tslint/rules/unnecessary-constructor/): don't flag non-private constructors that are actually necessary (#4619)
- [enhancement] Upgrade js-yaml to avoid security issue (#4595)
- [new-rule-option] `allow-single-line-comments` option for [`file-header`](https://palantir.github.io/tslint/rules/file-header/) rule (#4560)
- [new-rule-option] `ignore-rest-args` option for [`no-any`](https://palantir.github.io/tslint/rules/no-any/) rule (#4581)
- [new-rule] [`no-null-undefined-union`](https://palantir.github.io/tslint/rules/no-null-undefined-union/) (#4589)

Thanks to our contributors!

- Max Belsky
- Steve Moser
- Christian Flach
- Roman Rogowski
- Terry
- Luke
- Andy Hanson
- Vitalij Krotov
- Josh Goldberg
- Vincent Langlet
- Neha Rathi
- Eric Ferreira


## v5.14.0

- [bugfix] `backtick` option for [`quotemark`](https://palantir.github.io/tslint/rules/quotemark/) rule no longer incorrectly flags string literals that must use single/double quotes (#4535)
- [bugfix] Fixed regression in CheckstyleFormatter backwards compatibility (#4561)
- [bugfix] [`whitespace`](https://palantir.github.io/tslint/rules/whitespace/) rule now lints export statements (#4554)
- [bugfix] [`no-trailing-whitespace`](https://palantir.github.io/tslint/rules/no-trailing-whitespace/) no longer flags files starting with a byte order mark (#4543)
- [enhancement] [`promise-function-async`](https://palantir.github.io/tslint/rules/promise-function-async/) now allows single statement lamda functions that delegate to another promise-returning function (#4553)
- [enhancement] Add note to docs about zero-indexing for machine formatters (#4544)
- [enhancement] Fix metadata of the [`whitespace`](https://palantir.github.io/tslint/rules/whitespace/) rule (#4551)
- [enhancement] Add junit output for files which are successfully linted (#4566)
- [new-rule-option] `underscore` option for [`no-shadowed-variable`](https://palantir.github.io/tslint/rules/no-shadowed-variable/) rule to ignore shadowed underscores (#4546)
- [new-rule-option] `require-const-for-all-caps` option for [`variable-name`](https://palantir.github.io/tslint/rules/variable-name/) rule (#2936)
- [new-rule-option] `overloads` option for [`completed-docs`](https://palantir.github.io/tslint/rules/completed-docs/) rule to enforce documentation of each overload signature (#4563)
- [new-rule-option] `allow-namespace-imports ` option for [`no-duplicate-imports`](https://palantir.github.io/tslint/rules/no-duplicate-imports/) rule (#4524)
- [new-rule-option] `allow-arguments` option for [`no-object-literal-type-assertion`](https://palantir.github.io/tslint/rules/no-object-literal-type-assertion/) rule to allow type assertions on object literals used inside call expressions (#4521)
- [new-rule-option] `allow-delete` option for [`no-unbound-method`](https://palantir.github.io/tslint/rules/no-unbound-method/) rule (#4548)
- [new-rule] [`no-tautology-expression`](https://palantir.github.io/tslint/rules/no-tautology-expression/) (#4470)
- [new-rule] [`static-this`](https://palantir.github.io/tslint/rules/static-this/) (#4475)
- [new-rule] [`unnecessary-else`](https://palantir.github.io/tslint/rules/unnecessary-else/) (#4502)

Thanks to our contributors!

- Roman Rogowski
- Max Belsky
- Edward Drapkin
- Dominik Palo
- Matthew McCune
- Debsmita
- Lucas Charles
- Piotr Gajowniczek
- Darren Anderson
- Noam Yogev
- Josh Goldberg
- Karol Majewski


## v5.13.1

- [bugfix] Fix regression in CheckstyleFormatter backwards compatibility (#4561)

## v5.13.0

- [deprecation] Mark `RuleWalker` and `ProgramAwareRuleWalker` as deprecated (#4413)
- [bugfix] Create output directory when the output path (specified by `--out` CLI flag) does not exist. (#4507)
- [bugfix] Explicit disabling of rules is now copied over to jsRules when using `jsRules: true` (#4517)
- [bugfix] `unknown` is recognized as simple type in [`array-type`](https://palantir.github.io/tslint/rules/array-type/) (#4433)
- [bugfix] [`ban`](https://palantir.github.io/tslint/rules/ban/): Fix a false positive which would occur when banning method calls nested inside objects. Previously, banning `["a", "b", "c"]` would trigger lint failures on the syntax `b.c()`, which was not the intent of this rule.  (#4383)
- [bugfix] Fixed single-line comment parsing for completed-docs (#3557)
- [bugfix] [`trailing-comma`](https://palantir.github.io/tslint/rules/trailing-comma/) no longer crashes if it cannot find the closing parenthesis of a function declaration (#4457)
- [bugfix] [`no-unsafe-any`](https://palantir.github.io/tslint/rules/no-unsafe-any/): allow implicitly downcasting `any` to `unknown` (#4442)
- [bugfix] Add `grouped-imports` to `tslint:all` (#4420)
- [docs] Fix docs typo (#4395)
- [enhancement] Add "formatting" rule category (#2832)
- [enhancement] [`ordered-imports`](https://palantir.github.io/tslint/rules/ordered-imports/) now supports a groups option to provide custom grouping rules. (#4134)
- [enhancement] Convert [`completed-docs`](https://palantir.github.io/tslint/rules/completed-docs/) to an untyped rule (#3557)
- [enhancement] Checkstyle formatter includes every file linted regardless of lint errors. (#3838)
- [enhancement] Formatters now receive the full list of of linted file paths as a third argument. (#3838)
- [enhancement] [`array-type`](https://palantir.github.io/tslint/rules/array-type/) rule handles Typescript 3.0's unknown type properly (#4219)
- [enhancement] [`import-blacklist`](https://palantir.github.io/tslint/rules/import-blacklist/) now supports regular expression patterns for blacklisting (#3504)
- [new-rule] `no-restricted-globals` (#3824)
- [new-fixer] added fixer for `newline-before-return` rule (#4482)
- [new-fixer] [`number-literal-format`](https://palantir.github.io/tslint/rules/number-literal-format/) now includes auto fix (#4496)
- [new-rule-option] Added `whitelist` option to [`no-unbound-method`](https://palantir.github.io/tslint/rules/no-unbound-method/) (#4472)
- [new-rule-option] Added `jsx-ignore` option to [`no-magic-numbers`](https://palantir.github.io/tslint/rules/no-magic-numbers/) rule (#4460)
- [new-rule-option]: [`object-literal-sort-keys`](https://palantir.github.io/tslint/rules/object-literal-sort-keys/): Add `match-declaration-order-only` option (#3748)
- [new-rule-option] [`strict-boolean-expressions`](https://palantir.github.io/tslint/rules/strict-boolean-expressions/) accepts `ignore-rhs` option to disable checking the right-hand side of the `&&` and `||` operators as strictly boolean. (#4159)

Thanks to our contributors!

- Enes SOYLU
- jbsingh
- Sven Efftinge
- James C. Davis
- Norio Suzuki
- Thomas den Hollander
- Retsam
- Dobes Vandermeer
- Young Min Kim
- Grant Wu
- Felix Schindler
- Lydia
- Adrian Leonhard
- James Jensen
- Athene Noctua
- Allen
- Vincent Langlet
- Paul Medynski
- Liz
- Piotr Gajowniczek
- Max Sysoev
- Jakub Beneš
- Ian Mobley
- 周昊宇
- Nazanin Delam
- Matt R. Wilson
- Andy Hanson
- Zen
- Josh Goldberg
- Jeff Lau


## v5.12.1

## :hammer_and_wrench: Bugfixes & enhancements

- [bugfix] Revert breaking change to tslint:recommended, update tslint:latest (#4404)
- [bugfix] Correcting fixer for the [`increment-decrement`](https://palantir.github.io/tslint/rules/increment-decrement/) rule (#4415)
- [bugfix] Fix [`strict-type-predicates`](https://palantir.github.io/tslint/rules/strict-type-predicates/) with `unknown` (#4444)
- [bugfix] Skip linting of `.json` files to avoid problems with `--resolveJsonModule` compiler option (#4001)
- [bugfix] fix some [`quotemark`](https://palantir.github.io/tslint/rules/quotemark/) issues when using backticks with the `avoid-template` option (#4408)
- [enhancement] Mention file names in test script parse failures (#4397)

Thanks to our contributors!
- Young Min Kim
- Enes SOYLU
- Thomas den Hollander
- Adrian Leonhard

## v5.12.0

## :tada: Features

-   [feature] Configure format from file (#4155)
-   [feature] Make cli expect array for rules dir (#3788)
-   [feature] Set js rules to all valid active rules (#3641)
-   [improvement] Add tests for typescript@2.9 and typescript@3.0 (#4053)
-   [new-fixer] [`type-literal-delimiter`](https://palantir.github.io/tslint/rules/type-literal-delimiter/) (#3964)
-   [new-rule-option] [`whitespace`](https://palantir.github.io/tslint/rules/whitespace/) Add whitespace rule for open braces (#4068)
-   [new-rule-option] [`file-name-casing`](https://palantir.github.io/tslint/rules/file-name-casing/): Add file name whitelist (#4206)
-   [new-rule-option] [`object-literal-sort-keys`](https://palantir.github.io/tslint/rules/object-literal-sort-keys/): `locale-compare` (#4193)
-   [new-rule-option] [`strict-boolean-expressions`](https://palantir.github.io/tslint/rules/strict-boolean-expressions/) adds `allow-enum` to allow using enums in boolean expressions (#3604)
-   [new-rule-option] [`import-blacklist`](https://palantir.github.io/tslint/rules/import-blacklist/): support blacklisting specific named exports (#3926)
-   [new-rule-option] [`type-literal-delimiter`](https://palantir.github.io/tslint/rules/type-literal-delimiter/): Add `{ singleLine: "always" | "never"}` (#3964)
-   [new-rule-option] [`file-name-casing`](https://palantir.github.io/tslint/rules/file-name-casing/): Add `snake-case` option (#4081)
-   [new-rule-option] [`file-header`](https://palantir.github.io/tslint/rules/file-header/): Enforce Blank Line after File Header (#3740)
-   [new-rule] [`ban-ts-ignore`](https://palantir.github.io/tslint/rules/ban-ts-ignore/) (#3728)
-   [new-rule] [`function-constructor`](https://palantir.github.io/tslint/rules/function-constructor/) (#4198)
-   [new-rule] [`increment-decrement`](https://palantir.github.io/tslint/rules/increment-decrement/) (#3575)
-   [new-rule] [`no-default-import`](https://palantir.github.io/tslint/rules/no-default-import/) (#4023)
-   [new-rule] [`unnecessary-constructor`](https://palantir.github.io/tslint/rules/unnecessary-constructor/) (#3647)
-   [new-rule] [`comment-type`](https://palantir.github.io/tslint/rules/comment-type/) (#4008)
-   [new-rule] [`unnecessary-bind`](https://palantir.github.io/tslint/rules/unnecessary-bind/) (#3588)

## :hammer_and_wrench: Bugfixes & enhancements

-   [api] Allow `exclude` to work with node API (#4143)
-   [api] Upgrade TSLint to support TS 3.1 (#4274)
-   [bugfix] Allow whitelisted modules to start with `@` symbol (#4192)
-   [bugfix] Added exception for generators in [`return-undefined`](https://palantir.github.io/tslint/rules/return-undefined/) rule (#4370)
-   [bugfix] Allow unknown in 'no-object-literal-type-assertion' rule. (#4362)
-   [bugfix] Completed docs rule can check single-line comments (#3841)
-   [bugfix] [`prefer-method-signature`](https://palantir.github.io/tslint/rules/prefer-method-signature/): Correct the auto-fix code of rule, now capable to handle multiline signature. (#4066)
-   [bugfix] Default logger.error should log to stderr. (#3982)
-   [bugfix] Fixes an issue where TSLint doesn't correctly resolve packages in a `node_modules` folder that are symlinked to another location where their dependencies are satisfied. (#4295)
-   [bugfix] Fix configuration tests when comparing rules (#4346)
-   [bugfix] Fix semicolon: Cannot read property 'initializer' of undefined (#4351)
-   [bugfix] Fix whitespace rule in importClause with 'as' statement (#4249)
-   [bugfix] [`no-invalid-this`](https://palantir.github.io/tslint/rules/no-invalid-this/): fixes false positives on method-like syntax and false negatives on nested functions (#4034)
-   [bugfix] [`one-line`](https://palantir.github.io/tslint/rules/one-line/): Check block in a case clause (#3619)
-   [bugfix] [`whitespace`](https://palantir.github.io/tslint/rules/whitespace/) Don't require space between import and paren with in type imports (#4243)
-   [bugfix] remove [`no-unused-variable`](https://palantir.github.io/tslint/rules/no-unused-variable/) from `tslint:all` (#4079)
-   [bugfix] [`callable-types`](https://palantir.github.io/tslint/rules/callable-types/) support interfaces containing a single construct signature (#4291) (#4352)
-   [bugfix] [`ordered-imports`](https://palantir.github.io/tslint/rules/ordered-imports/): Setting `import-sources-order: any` no longer invalidates `grouped-imports: true` (#4374)
-   [develop] Add issue templates (#4028)
-   [develop] Add test for 3.0 (#4119)
-   [develop] Changes the node version from 4 to 6 for TS 2.1 tests. (#4282)
-   [develop] Fix prettier command in package.json (#4275)
-   [develop] Fix semantic merge break from #4374 and #3733 (#4378)
-   [develop] Fix typo in launch.json (#4287)
-   [develop] Prettier (#4012)
-   [develop] Re-ran Prettier on source files again, with some more ignores (#4270)
-   [develop] Update 'json-stringify-pretty-compact' to 1.2.0 and remove unnecessary type declaration (#4371)
-   [develop] Upgrade prettier and run over all files (#4214)
-   [docs] "< 0" means less than zero, not greater than (#4183)
-   [docs] Added badges for dependencies status (#4160)
-   [docs] Additional code examples for rules (#3869)
-   [docs] Clarify no-shadowed-variable doc (#4347)
-   [docs] Fix docs typo (#4165)
-   [docs] Fix docs typo (#4182)
-   [docs] Fix typo in index.md (#4242)
-   [docs] Fix typos in formatter descriptions (#4288)
-   [docs] Fixed typo in documentation (#4047)
-   [docs] Includes new name Azure DevOps for VSO (#4289)
-   [docs] Typo correction in no-unused-expression (#4322)
-   [docs] Update documentation to reflect changes made in #2229. (#4336)
-   [docs] Update stylish example (#4095)
-   [docs] Use latest docs deps to avoid vulnerable libs (#4366)
-   [docs] prefer-object-spread: this is new to ES2018, not ES2015 (#4321)
-   [documentation] Update configuration documentation to include array syntax (#4258)
-   [enhancement] Add `homepage` to package.json (#4101)
-   [enhancement] Add esSpecCompliant: true to recommended trailing-comma config (#4072)
-   [enhancement] Add new tests to workflows (#4054)
-   [enhancement] Add quiet flag to hide warnings (#4025)
-   [enhancement] Don't flag unmatched ${ in no-invalid-template-strings (#3769)
-   [enhancement] Show offending value in 'no-magic-numbers' error message (#4332)
-   [enhancement] [`ordered-imports`](https://palantir.github.io/tslint/rules/ordered-imports/): When `grouped-imports` option of the rule is set, the fact that imports of the same type are all in one group is also checked. (#3733)
-   [enhancement] Yaml parser now uses default schema, allowing for `<<:` to be used to merge anchors (#4350)
-   [enhancement] Improve JUnit formatter (#4327)
-   [enhancement] completed-docs: check properties and methods in interfaces (#4032)
-   [enhancement] file-name-casing-rule supports regex expression for matching file (#4284)
-   [enhancement] prose formatter uses `line:column` instead of `[line, column]` (#4222)
-   [rule-change] Add "backtick" option for quotemark (#4029)
-   [rule-change] Allow void expressions in binary expressions (#4323)

Thanks to our contributors!

-   Shinigami
-   Matthew Herbst
-   Joshua R
-   John Wiseheart
-   Mitchell Wills
-   Eric Ferreira
-   Daniel Reichhart
-   Rui
-   Pavel Birukov
-   Brian Schlenker
-   Michael Black
-   Andy Hanson
-   atsu85
-   PomanoB
-   Oleg Vaskevich
-   Daniel McNab
-   Jan Pilzer
-   Sebastian Silbermann
-   Michael Lavina
-   reduckted
-   Ryan Waskiewicz
-   Bowen Ni
-   Josh Goldberg
-   Erik
-   Nathan
-   Kevin Verdieck
-   Joe Chung
-   Peter Safranek
-   Xavier Downs
-   Igor Ovsiannikov
-   RyosukeFukushima
-   Andrew Boyton
-   samuela
-   stefanhamburger
-   Carsten Dietzel
-   Jakob Warkotsch
-   Karthick Manoharan
-   Ian Clanton-Thuon
-   Yordis Prieto
-   Mike Frysinger
-   Dario Banfi
-   Gérôme Grignon
-   Antony74
-   Morgan Zolob
-   Young Min Kim
-   rrogowski
-   Eric Anderson
-   Simon Marchi
-   ulrichb
-   Marvin Altemeier
-   Ifiok Jr
-   Andrew MacLeay
-   Ethan
-   Dan Homola
-   NN
-   Roman Rogowski

## v5.11.0

## :warning: Deprecations

-   [deprecation][`no-unused-variable`](https://palantir.github.io/tslint/rules/no-unused-variable/) is deprecated because typescript now covers most of its functionality (#3919)

## :tada: Features

-   [new-rule][`file-name-casing`](https://palantir.github.io/tslint/rules/file-name-casing/) (#3978)
-   [new-fixer] Add fixer for [`switch-final-break`](https://palantir.github.io/tslint/rules/switch-final-break/) (#3615)
-   [new-fixer] Implemented fixer for [`member-ordering`](https://palantir.github.io/tslint/rules/member-ordering/) and added corresponding tests. (#3935)
-   [new-rule-option] Add whitelist for [`no-implicit-dependencies`](https://palantir.github.io/tslint/rules/no-implicit-dependencies/) (#3979)

## :hammer_and_wrench: Bugfixes & enhancements

-   [bugfix][`no-use-before-declare`](https://palantir.github.io/tslint/rules/no-use-before-declare/) Fixes false positives when using the destructuring syntax (#3761) (#3876)
-   [bugfix] Fix Copyright: @license JSDoc tag was missing (#3879)
-   [bugfix] Fix missing newline at end of file (#3896)
-   [bugfix] allow-empty-functions option of [`no-empty`](https://palantir.github.io/tslint/rules/no-empty/) rule is now properly respecting empty methods (#3897)
-   [bugfix][`no-magic-numbers`](https://palantir.github.io/tslint/rules/no-magic-numbers/) - support for negative zero (#3903)
-   [bugfix] Handle tsconfig.json errors without using JSON.stringify (#3908)
-   [bugfix] Fix CI: [`no-implicit-dependencies`](https://palantir.github.io/tslint/rules/no-implicit-dependencies/) test failure; typescript@next failure (#4019)
-   [bugfix] Fix edge case in [`no-console`](https://palantir.github.io/tslint/rules/no-console/) rule (#4041)
-   [docs] Fix typos in the [`no-floating-promises`](https://palantir.github.io/tslint/rules/no-floating-promises/) rule docs. (#3886)
-   [docs] Updated [`prefer-while`](https://palantir.github.io/tslint/rules/prefer-while/) docs to be semantically correct (#3888)
-   [docs] Fix link to configuration page (#3891)
-   [docs] Fix docs typo (#3898)
-   [docs] Fix docs typo (#3910)
-   [enhancement] Turn on strictPropertyInitialization for src/ and test/ (#3924)
-   [enhancement] Use Buffer.allocUnsafe instead of the deprecated new Buffer() (#3985)
-   [enhancement] Improve [`radix`](https://palantir.github.io/tslint/rules/radix/) rule checks (#3901)
-   [enhancement] Output +/- on diff so added/removed empty lines are visible. (#3973)
-   [rule-change][`no-implicit-dependencies`](https://palantir.github.io/tslint/rules/no-implicit-dependencies/) now always considers peer dependencies (#3875)

Thanks to our contributors!

-   Bowen Ni
-   Peter Safranek
-   Saugat Acharya
-   Jason Mendes
-   Ryan Waskiewicz
-   Dariusz Rumiński
-   Xinhu Liu
-   Rado Kirov
-   aervin\_
-   Josh Goldberg
-   mertdeg2
-   Jason Killian
-   Adrian Leonhard
-   david-cannady
-   Andy Russell
-   Tibor Blenessy
-   Andrew Crites
-   Pavel Birukov
-   shalomdotnet

## v5.10.0

## :tada: Features

-   [new-rule][`prefer-while`](https://palantir.github.io/tslint/rules/prefer-while/) (#3750)
-   [new-fixer][`comment-format`](https://palantir.github.io/tslint/rules/comment-format/) (#3845)
-   [new-rule-option] `"allow-empty-functions"` for [`no-empty`](https://palantir.github.io/tslint/rules/no-empty/) rule (#3624)
-   [new-rule-option] New options for [`promise-function-async`](https://palantir.github.io/tslint/rules/promise-function-async/) specifying what kinds of functions to check (#3807)

## :hammer_and_wrench: Bugfixes & enhancements

-   [bugfix][`file-header`](https://palantir.github.io/tslint/rules/file-header/) rule plays nice with [`no-trailing-whitespace`](https://palantir.github.io/tslint/rules/no-trailing-whitespace/) rule (#3802)
-   [bugfix][`no-unbound-method`](https://palantir.github.io/tslint/rules/no-unbound-method/) rule allows square bracket property access (#3610)
-   [bugfix][`no-unsafe-any`](https://palantir.github.io/tslint/rules/no-unsafe-any/) no longer marks native JSX elements as unsafe (#3699)
-   [enhancement][`file-header`](https://palantir.github.io/tslint/rules/file-header/) auto-fixes use '!' character to ensure header stays above imports (#3741)
-   [enhancement] Better error messages if a rule crashes (#3836)
-   [enhancement] Better error messages when no valid rules are specified (#3729)
-   [enhancement] Better lint messages for unused imports in [`no-unused-variable`](https://palantir.github.io/tslint/rules/no-unused-variable/) rule (#3831)
-   [docs] Improve documentation of cli flag --project (#3703)
-   [docs] Added short rationales for about thirty rules (#3734)
-   [docs] Added optional capability to provide code examples in rules' metadata (#3602)
-   [docs] Many small docs fixes and tweaks from many great contributors!

Thanks to our contributors!

-   Achim Weimert
-   BB9z
-   Blair Zajac
-   Chia-Lun Wu (Leo)
-   Ethan
-   Janis Koehr
-   Josh Goldberg
-   Julian Verdurmen
-   Lucas Sloan
-   Mark Vincze
-   Martin Möhwald
-   Oliver Joseph Ash
-   Pichest Wongsiripiphat
-   Rafael Santana
-   Ruben Bridgewater
-   Ryan Waskiewicz
-   Sehrope Sarkuni
-   Suchan Lee
-   Victor Belozyorov
-   aervin\_
-   cwgorman
-   felipeissa
-   jishi9

## v5.9.1

## :hammer_and_wrench: Bugfixes

-   [bugfix] Removed extraneous deprecation warning produced when using `tslint:recommended` or `tslint:latest` by disabling `typeof-compare` in these rulesets. (#3639)
-   [bugfix] Resolve directories as absolute paths when validating custom `rulesDirectory` paths, which fixes usage with tslint-loader. (#3640)

## v5.9.0

## :warning: Deprecations

-   [deprecation] Several utility functions from `src/language/utils.ts` have been deprecated (#3476)
-   [deprecation] Linting non-existent files now outputs a warning. This will be an error in TSLint 6. (#3313)

## Configuration inheritance changes

Significant changes have been made to configuration inheritance to address a long-standing UX issue around `defaultSeverity`: #2569.

`defaultSeverity` defined in a `tslint.json` file will now override the `defaultSeverity` value defined in any configurations you are extending.
This means that any rules specified in the base configurations can now take on a new `defaultSeverity` if you so choose. If you extend multiple
configuration files, the `defaultSeverity` defined in the last one wins.

In practice, this allows users to, for example, more easily use the built-in TSLint configurations (`tslint:recommended`, `tslint:latest`, `tslint:all`)
and treat all errors as warnings instead of errors.

For more details, see the relevant PRs:

-   Override `defaultSeverity` defined in extended configs (#3449)
-   Inherit defaultSeverity and apply it to preceding base configs (#3530)

## :tada: Features

-   [feature] Support yaml configuration files (#1598) (#3433)
-   [new-fixer][`file-header`](https://palantir.github.io/tslint/rules/file-header/) (#3475)
-   [new-rule][`no-dynamic-delete`](https://palantir.github.io/tslint/rules/no-dynamic-delete/) (#3573)
-   [new-rule][`prefer-readonly`](https://palantir.github.io/tslint/rules/prefer-readonly/) (#2896)
-   [new-rule][`newline-per-chained-call`](https://palantir.github.io/tslint/rules/newline-per-chained-call/) (#3278)
-   [new-rule-option] `"temporalDeadZone"` for [`no-shadowed-variable`](https://palantir.github.io/tslint/rules/no-shadowed-variable/) to ignore shadowing in the temporal dead zone of classes, parameters, enums and variables declared with `let` or `const`
    (#3389)
-   [new-rule-option] `"shorthand-first"` for [`object-literal-sort-keys`](https://palantir.github.io/tslint/rules/object-literal-sort-keys/) (#3607)
-   [new-rule-option] Add support for an ignore pattern for [`max-line-length`](https://palantir.github.io/tslint/rules/max-line-length/) (#3099)

## :hammer_and_wrench: Bugfixes & enhancements

-   [bugfix] Update commander.js dependency to prevent users from transitively installing a buggy 2.12.0 release (#3510)
-   [bugfix] `--project` excludes all files of external dependencies (#3320)
-   [bugfix] Show errors when `tsconfig.json` is invalid (#3410)
-   [bugfix][`no-implicit-dependencies`](https://palantir.github.io/tslint/rules/no-implicit-dependencies/) don't crash on malformed package.json (#3373)
-   [bugfix][`strict-type-predicates`](https://palantir.github.io/tslint/rules/strict-type-predicates/) allows comparing typeof result with non-literals (#3542)
-   [bugfix][`no-redundant-jsdoc`](https://palantir.github.io/tslint/rules/no-redundant-jsdoc/) fixed crash on unhandled tag (#3414)
-   [bugfix][`object-literal-sort-keys`](https://palantir.github.io/tslint/rules/object-literal-sort-keys/) fixed regression that effectively disabled the rule with `\r\n` line breaks (#3427)
-   [bugfix][`curly`](https://palantir.github.io/tslint/rules/curly/) fixer now correctly handles comments (#3473)
-   [bugfix][`no-unsafe-any`](https://palantir.github.io/tslint/rules/no-unsafe-any/) fixed false-positive with namespaced types (#3487)
-   [bugfix] Removed potentailly dangerous fixer for [`no-any`](https://palantir.github.io/tslint/rules/no-any/) (#3486)
-   [bugfix][`no-unnecessary-type-assertion`](https://palantir.github.io/tslint/rules/no-unnecessary-type-assertion/) fixed false negatives for types with numeric keys (#3468)
-   [bugfix][`callable-types`](https://palantir.github.io/tslint/rules/callable-types/) adds parentheses when fixing a type literal inside an array type (#3440)
-   [bugfix][`no-unsafe-any`](https://palantir.github.io/tslint/rules/no-unsafe-any/) allows spreading an `any` value into an object (#3439)
-   [bugfix] no unnecessary whitespace before argument in callback functions fixed with [`arrow-parens`](https://palantir.github.io/tslint/rules/arrow-parens) fixer (#3618)
-   [bugfix][`prefer-const`](https://palantir.github.io/tslint/rules/prefer-const/) false negative with index signature named like a variable (#3385)
-   [bugfix][`whitespace`](https://palantir.github.io/tslint/rules/whitespace) rule checks property declarations if `"check-decl"` is enabled (#3546)
-   [bugfix] Using ternary operator for calling super() now passes [`no-duplicate-super`](https://palantir.github.io/tslint/rules/no-duplicate-super) rule. (#3544)
-   [bugfix][`no-shadowed-variable`](https://palantir.github.io/tslint/rules/no-shadowed-variable/) now excludes declaration files and ambient modules (#3387)
-   [bugfix][`no-duplicate-imports`](https://palantir.github.io/tslint/rules/no-duplicate-imports) Allow duplicate imports from separate ambient module declarations (#3398)
-   [bugfix][`await-promise`](https://palantir.github.io/tslint/rules/await-promise/) correctly recognises classes extending Promise (#3383)
-   [bugfix][`prefer-conditional-expression`](https://palantir.github.io/tslint/rules/prefer-conditional-expression/): don't repeat error on nested if statements (#3528)
-   [bugfix][`completed-docs`](https://palantir.github.io/tslint/rules/completed-docs/): don't require documentation on methods in object literals (#3532)
-   [bugfix][`one-line`](https://palantir.github.io/tslint/rules/one-line/) fixed crash on syntax error in class or interface (#3538)
-   [bugfix][`no-redundant-jsdoc`](https://palantir.github.io/tslint/rules/no-redundant-jsdoc/) allow `@template` tag if it has a description (#3415)
-   [bugfix] Fix condition for deprecation of [`typeof-compare`](https://palantir.github.io/tslint/rules/typeof-compare) (#3429)
-   [enhancement] Better error message for files not contained in the project (#3313)
-   [enhancement] `"properties"` option for [`completed-docs`](https://palantir.github.io/tslint/rules/completed-docs/) rule now checks getter and setter accessors. (#3497)
-   [enhancement][`no-magic-numbers`](https://palantir.github.io/tslint/rules/no-magic-numbers) ignores parseInt radix parameter (#3536)
-   [enhancement] Avoid duplicate I/O when using `--project` option (#3313)
-   [enhancement] clicking the filename in `stylish`-formatter's output jumps to the first failure in that file. (#3491)
-   [enhancement][`ban-comma-operator`](https://palantir.github.io/tslint/rules/ban-comma-operator/) ignores comma operator inside for-loop incrementor (#3485)
-   [enhancement][`space-within-parens`](https://palantir.github.io/tslint/rules/space-within-parens/) updated to always allow empty parentheses `()`. (#3513)
-   [enhancement] Better error message syntax for [`completed-docs`](https://palantir.github.io/tslint/rules/completed-docs/) modifier lists (#3379)
-   [enhancement] Improve failure message & docs for [`ban-comma-operator`](https://palantir.github.io/tslint/rules/ban-comma-operator/) (#3384)
-   [enhancement] Output code warnings in yellow instead of red for codeFrame formatter (#3402)
-   [enhancement] Converted [`completed-docs`](https://palantir.github.io/tslint/rules/completed-docs) rule to use a function instead of a walker (#3466)
-   [docs][`ban-comma-operator`](https://palantir.github.io/tslint/rules/ban-comma-operator/): fix metadata, list as "functionality" rule (#3612)
-   [docs] Enhance [`no-use-before-declare`](https://palantir.github.io/tslint/rules/no-use-before-declare/) documentation to clarify the rule's status (#3520)
-   [docs] Enhance [`await-promise`](https://palantir.github.io/tslint/rules/await-promise/) options documentation (#3519)
-   [docs] Add `hasFix` metadata for the [`indent`](https://palantir.github.io/tslint/rules/indent) rule (#3529)
-   [docs] Clearer rule description for [`no-irregular-whitespace`](https://palantir.github.io/tslint/rules/no-irregular-whitespace) (#3627)

Thanks to our contributors!

-   Klaus Meinhardt
-   Josh Goldberg
-   Chris Barr
-   Nathan Shively-Sanders
-   Jeremy Morton
-   Sergey Koshechkin
-   Daniel Kucal
-   Eric Smekens
-   Johannes Choo
-   Elena Vilchik
-   Eugene Timokhov
-   Carlo Bottiglieri
-   reduckted
-   Glavin Wiechert
-   jbsingh
-   Mateusz Witkowski
-   HideDev
-   Bruno Lemos
-   aervin\_
-   Roman
-   Ryan Waskiewicz

## v5.8.0

## :warning: Deprecations

-   [deprecation][`typeof-compare`](https://palantir.github.io/tslint/rules/typeof-compare/) is deprecated because typescript already does that check (#3286)
-   [deprecation] CLI argument `--type-check` is no longer necessary and will be removed in the next major version (#3322)

## Updates to `tslint:latest` configuration

```diff
+    "ban-comma-operator": true,
+    "jsdoc-format": {
+        options: "check-multiline-start",
+    },
+    "no-duplicate-switch-case": true,
+    "no-implicit-dependencies": true,
+    "no-return-await": true,
```

## :tada: Features

-   [feature] Added `linterOptions` configuration field to `tslint.json`, which supports a list of `exclude` globs to disable linting for a subset of files (#2409)
-   [new-rule][`no-return-await`](https://palantir.github.io/tslint/rules/no-return-await/) (#3233)
-   [new-rule][`no-redundant-jsdoc`](https://palantir.github.io/tslint/rules/no-redundant-jsdoc/) (#2754)
-   [new-rule][`no-duplicate-switch-case`](https://palantir.github.io/tslint/rules/no-duplicate-switch-case/) (#2937)
-   [new-rule][`no-implicit-dependencies`](https://palantir.github.io/tslint/rules/no-implicit-dependencies/) (#3343)
-   [new-rule][`no-unnecessary-class`](https://palantir.github.io/tslint/rules/no-unnecessary-class/) (#3119)
-   [new-rule][`ban-comma-operator`](https://palantir.github.io/tslint/rules/ban-comma-operator/) (#3250)
-   [new-fixer][`one-line`](https://palantir.github.io/tslint/rules/one-line/) (#3200)
-   [new-fixer][`curly`](https://palantir.github.io/tslint/rules/curly/) (#3262)
-   [new-rule-option][`jsdoc-format`](https://palantir.github.io/tslint/rules/jsdoc-format/) adds option `"check-multiline-start"` to enforce the first line of a multiline JSDoc comment to be empty. (#3181)
-   [new-rule-option][`trailing-comma`](https://palantir.github.io/tslint/rules/trailing-comma/) adds option `"esSpecCompliant"` to make it compatible with the ES spec regarding trailing commas after object/array rest and rest parameters. (#3176)
-   [new-rule-option] `"check-parameter-property"` option for [`member-access`](https://palantir.github.io/tslint/rules/member-access/) rule (#3325)
-   [new-rule-option] `"strict-bound-class-methods"` option for [`semicolon`](https://palantir.github.io/tslint/rules/semicolon/) rule (#3294)
-   [new-rule-option] `"grouped-imports"` option for [`ordered-imports`](https://palantir.github.io/tslint/rules/ordered-imports/) rule (#3138)
-   [new-rule-option] `"ignore-blank-lines"` option for [`no-trailing-whitespace`](https://palantir.github.io/tslint/rules/no-trailing-whitespace/) rule (#3346)
-   [new-rule-option] `"never"` option for [`object-literal-shorthand`](https://palantir.github.io/tslint/rules/object-literal-shorthand/) disallows shorthand notation (#3268)
-   [new-rule-option] `"exclude-class-expressions"` option for [`max-classes-per-file`](https://palantir.github.io/tslint/rules/max-classes-per-file/) rule (#3281)
-   [new-rule-option][`no-unnecessary-type-assertion`](https://palantir.github.io/tslint/rules/no-unnecessary-type-assertion/) supports a whitelist of types to ignore (#3257)
-   [new-rule-option] `"module-source-path"` for [`ordered-imports`](https://palantir.github.io/tslint/rules/ordered-imports/) allows sorting imports by trailing end of path (#3178)
-   [new-formatter] JUnit (#3194)

## :hammer_and_wrench: Bugfixes & enhancements

-   [bugfix][`no-empty-interface`](https://palantir.github.io/tslint/rules/no-empty-interface/) allows providing type arguments for extended type (#3260)
-   [bugfix] Fixed line switches to not disable failures in the next line following the disabled line (#3177)
-   [bugfix][`return-undefined`](https://palantir.github.io/tslint/rules/return-undefined/) handles union return types in async functions (#3298)
-   [bugfix][`deprecation`](https://palantir.github.io/tslint/rules/deprecation/) checks correct constructor overload (#3203)
-   [bugfix][`return-undefined`](https://palantir.github.io/tslint/rules/return-undefined/) declared return type takes precedence over contextual type (#3298)
-   [bugfix] Correctly mark `inputFilePath` as an optional parameter in `Configuration.findConfiguration()` (#3195)
-   [bugfix][`return-undefined`](https://palantir.github.io/tslint/rules/return-undefined/) fixed regressions: once again allows anything if return type is `any` (#3298)
-   [bugfix][`only-arrow-functions`](https://palantir.github.io/tslint/rules/only-arrow-functions/) allow function if `this` is used in parameter initializer (#3315)
-   [bugfix][`no-conditional-assignment`](https://palantir.github.io/tslint/rules/no-conditional-assignment/): exclude intentional assignments, e.g. inside functions (#2629)
-   [bugfix][`no-angle-bracket-type-assertion`](https://palantir.github.io/tslint/rules/no-angle-bracket-type-assertion/) fixer adds parentheses when necessary (#3301)
-   [bugfix][`no-angle-bracket-type-assertion`](https://palantir.github.io/tslint/rules/no-angle-bracket-type-assertion/) fixed order when autofixing consecutive assertions (#3301)
-   [bugfix] `vso` formatter no longer duplicates output for fixed failures (#3348)
-   [bugfix][`no-unbound-method`](https://palantir.github.io/tslint/rules/no-unbound-method/): Allow negation of method (#3349)
-   [bugfix][`arrow-parens`](https://palantir.github.io/tslint/rules/arrow-parens/) with option `"ban-single-arg-parens"` no longer produces invalid code when fixed (#3247)
-   [bugfix] Fixed regression where the lookup of `tslint.json` stopped at the current directory. (#3309)
-   [bugfix] `--test` works correctly with any `compilerOptions.target` (#3296)
-   [bugfix] `whitepace` handles files with BOM and other irregular whitespace (#3305)
-   [bugfix][`callable-types`](https://palantir.github.io/tslint/rules/callable-types/) auto fix produces invalid results (#3342)
-   [bugfix][`no-string-literal`](https://palantir.github.io/tslint/rules/no-string-literal/) correctly fix property names with leading underscores (#3184)
-   [bugfix][`variable-name`](https://palantir.github.io/tslint/rules/variable-name/) fixed crash on empty variable name (#3292)
-   [bugfix][`trailing-comma`](https://palantir.github.io/tslint/rules/trailing-comma/) fixed crash on arrow function without parens (#3246)
-   [bugfix] Fix [`space-before-function-paren`](https://palantir.github.io/tslint/rules/space-before-function-paren/) for anonymous/arrow generic functions (#3085)
-   [bugfix] Removed warning printed to console when using the [`no-unused-variable`](https://palantir.github.io/tslint/rules/no-unused-variable/) along with the `noUnusedLocals` and `noUnusedParameters` compiler options (#3227)
-   [bugfix][`no-invalid-this`](https://palantir.github.io/tslint/rules/no-invalid-this/) ignores functions with a `this` param (#3267)
-   [enhancement] Sort failures by line and character for formatters (#3345)
-   [enhancement][`import-blacklist`](https://palantir.github.io/tslint/rules/import-blacklist/) also checks exports and dynamic imports (#3258)
-   [enhancement][`no-conditional-assignment`](https://palantir.github.io/tslint/rules/no-conditional-assignment/) added check for conditional (ternary) expressions (#2629)
-   [enhancement] Allow [`completed-docs`](https://palantir.github.io/tslint/rules/completed-docs/) to list doc tags that mark a node as not requiring a documentation body. Tags can also provide a regexp matcher to validate that their contents are docs-valid. (#2415)
-   [enhancement][`await-promise`](https://palantir.github.io/tslint/rules/await-promise/) enforces that `for-await-of` is only used with `AsyncIterable` (#3297)
-   [enhancement][`one-line`](https://palantir.github.io/tslint/rules/one-line/) checks type alias declarations (#3200)
-   [enhancement][`deprecation`](https://palantir.github.io/tslint/rules/deprecation/) checks object destructuring (#3318)
-   [enhancement][`no-submodule-imports`](https://palantir.github.io/tslint/rules/no-submodule-imports/) also checks exports (#3258)
-   [enhancement][`restrict-plus-operands`](https://palantir.github.io/tslint/rules/restrict-plus-operands/): More specific error message when arguments include strings (#3220)
-   [enhancement][`no-unsafe-any`](https://palantir.github.io/tslint/rules/no-unsafe-any/) checks more expressions, for example destructuring, `yield`, property initializer (#3196)
-   [enhancement][`object-literal-sort-keys`](https://palantir.github.io/tslint/rules/object-literal-sort-keys/): allow grouping of object properties via additional blank lines when using alphabetical ordering. (#3191)
-   [enhancement] Migrated CLI from using `colors` module to `chalk` module (#3171)
-   [enhancement][`no-unused-variable`](https://palantir.github.io/tslint/rules/no-unused-variable/) applies the ignorePattern to imports (#3187)

Thanks to our contributors!

-   Klaus Meinhardt
-   Charles Samborski
-   Donald Pipowitch
-   Josh Goldberg
-   mmkal
-   Erik
-   Csaba Miklos
-   Dominik Moritz
-   Khalid Saifullah
-   Lukas Spieß
-   Merott Movahedi
-   Bowen Ni
-   ksvitkovsky
-   Hutson Betts
-   Caleb Eggensperger
-   Brent Erickson
-   Trivikram
-   Brandon Furtwangler
-   Pavel Zet
-   aervin\_
-   Holger Jeromin
-   Danny Guo
-   Jeremy Morton
-   Cyril Gandon
-   Andy Hanson
-   yadan

## v5.7.0

## :tada: New rules, options, and fixers

-   [new-rule][`no-parameter-reassignment`](https://palantir.github.io/tslint/rules/no-parameter-reassignment/) (#3045)
-   [new-rule-option]: [`object-literal-sort-keys`](https://palantir.github.io/tslint/rules/object-literal-sort-keys/): Add `match-declaration-order` option (#2829)
-   [new-rule-option] `check-type-operator` for [`whitespace`](https://palantir.github.io/tslint/rules/whitespace/) rule (#3083)
-   [new-rule-option][`whitespace`](https://palantir.github.io/tslint/rules/whitespace/): Add `check-rest-spread` option (#3089)

## :hammer_and_wrench: Bugfixes & enhancements

-   [api] `AbstractRule#applyWithFunction` allows additional parameter that is passed through to `walkFn` (#3140)
-   [api] `AbstractRule#applyWithFunction` has better type checking for its type parameter (#2660)
-   [bugfix][`member-access`](https://palantir.github.io/tslint/rules/member-access/) autofix now correcly inserts `public` keyword after decorators (#3162)
-   [bugfix][`prefer-const`](https://palantir.github.io/tslint/rules/prefer-const/) correctly handle `catch` without binding parameter introduced in `typescript@2.5.1` (#3151)
-   [bugfix][`no-invalid-template-strings`](https://palantir.github.io/tslint/rules/no-invalid-template-strings/) allows backslash-prefixed template expressions (#3116)
-   [bugfix][`deprecation`](https://palantir.github.io/tslint/rules/deprecation/) no longer shows errors on imports and exports (#3141)
-   [bugfix][`deprecation`](https://palantir.github.io/tslint/rules/deprecation/): fix false positive when calling a function or method where another overload is deprecated (#2883)
-   [bugfix][`whitespace`](https://palantir.github.io/tslint/rules/whitespace/): fixed `"check-separator"` for trivial `for` cases. (#3132)
-   [bugfix][`prefer-object-spread`](https://palantir.github.io/tslint/rules/prefer-object-spread/) prevent spreading `this` as it is not allowed by the compiler (#3126)
-   [bugfix] `msbuild` formatter uses backslashes in paths on Windows (#3145)
-   [bugfix][`no-namespace`](https://palantir.github.io/tslint/rules/no-namespace/) ignores global augmentation (#3161)
-   [enhancement] remove superfluous empty lines on tslint output. (#3121)
-   [enhancement][`no-submodule-imports`](https://palantir.github.io/tslint/rules/no-submodule-imports/) allows whitelisting of submodules like `@angular/core/testing` (#3129)
-   [enhancement] custom lint rules will be resolved using node's path resolution to allow for loaders like `ts-node` (#3108)
-   [enhancement][`quotemark`](https://palantir.github.io/tslint/rules/quotemark/) no longer requires `"single"` or `"double"` to be the first option. The rule defaults to `"double"` if none is specified. (#3114)
-   [enhancement][`no-unused-variable`](https://palantir.github.io/tslint/rules/no-unused-variable/) autofix removes trailing comments of imports (#3156)
-   [enhancement][`no-unnecessary-type-assertion`](https://palantir.github.io/tslint/rules/no-unnecessary-type-assertion/) allows certain necessary assertions to prevent type widening (#3120)

Thanks to our contributors!

-   Paul Gschwendtner
-   Andy Hanson
-   ksvitkovsky
-   Santi Albo
-   aervin
-   Junle Li
-   Joscha Feth
-   WiseBird
-   Caleb Eggensperger
-   WGroenestein
-   Bowen Ni

## v5.6.0

## :tada: New rules, options, and fixers

-   [new-rule][`no-duplicate-imports`](https://palantir.github.io/tslint/rules/no-duplicate-imports/) (#3075)
-   [new-rule][`no-submodule-imports`](https://palantir.github.io/tslint/rules/no-submodule-imports/) (#3091)
-   [new-rule][`space-within-parens`](https://palantir.github.io/tslint/rules/space-within-parens/) (#2959)
-   [new-fixer][`member-access`](https://palantir.github.io/tslint/rules/member-access/) (#2969)
-   [new-fixer][`no-null-keyword`](https://palantir.github.io/tslint/rules/no-null-keyword/): fix `x == null` to `x == undefined` (#2802)
-   [new-rule-option][`no-shadowed-variable`](https://palantir.github.io/tslint/rules/no-shadowed-variable/) let's you optionally ignore certain kinds of declarations (#3030)
-   [new-rule-option][`prefer-conditional-expression`](https://palantir.github.io/tslint/rules/prefer-conditional-expression/) adds `check-else-if` (#2963)

## :hammer_and_wrench: Bugfixes & enhancements

-   [bugfix][`array-type`](https://palantir.github.io/tslint/rules/array-type/): consider `this` to be simple type (#2982)
-   [bugfix][`await-promise`](https://palantir.github.io/tslint/rules/await-promise/) accepts not only union types but also intersection types with Promise-like types (#2987)
-   [bugfix][`callable-types`](https://palantir.github.io/tslint/rules/callable-types/): don't remove export modifier of interfaces (#2962)
-   [bugfix][`completed-docs`](https://palantir.github.io/tslint/rules/completed-docs/): Only checks variables at the file-level. (#2950)
-   [bugfix][`completed-docs`](https://palantir.github.io/tslint/rules/completed-docs/): Uses correct visibility of variables. (#2950)
-   [bugfix][`no-floating-promises`](https://palantir.github.io/tslint/rules/no-floating-promises/): recognize rejection handler passed as second argument to `promise.then()` (#3048)
-   [bugfix][`no-shadowed-variable`](https://palantir.github.io/tslint/rules/no-shadowed-variable/) don't warn for shadowed type parameter on static class members (#3030)
-   [bugfix][`no-shadowed-variable`](https://palantir.github.io/tslint/rules/no-shadowed-variable/) fixed false positive with key name in index signature (#3030)
-   [bugfix][`no-shadowed-variable`](https://palantir.github.io/tslint/rules/no-shadowed-variable/) fixed false positive with parameter inside function decorator (#3030)
-   [bugfix][`no-unsafe-any`](https://palantir.github.io/tslint/rules/no-unsafe-any/): allow truthyness and falsyness checks (#3008)
-   [bugfix][`no-unused-variable`](https://palantir.github.io/tslint/rules/no-unused-variable/) fixed crash when using destructuring (#3058)
-   [bugfix][`one-line`](https://palantir.github.io/tslint/rules/one-line/) correctly handles multiline type parameters (#3004)
-   [bugfix][`prefer-for-of`](https://palantir.github.io/tslint/rules/prefer-for-of/) fixed false positives when array is modified, e.g. `arr[i]++` (#3044)
-   [bugfix][`prefer-object-spread`](https://palantir.github.io/tslint/rules/prefer-object-spread/) adds parens when fixing arrow function return (#3026)
-   [bugfix][`prefer-object-spread`](https://palantir.github.io/tslint/rules/prefer-object-spread/) permit functions as first argument to Object.assign (#3098)
-   [bugfix][`space-before-function-paren`](https://palantir.github.io/tslint/rules/space-before-function-paren/) Handle default exports of functions without names like anonymous functions (fixes #3040) (#3053)
-   [bugfix] Fixed an issue where, at runtime, the module `./test/parse` could not be located due after consumers had run `yarn clean` (#3072)
-   [enhancement][`no-null-keyword`](https://palantir.github.io/tslint/rules/no-null-keyword/) allows strict comparison (#2802)
-   [enhancement][`no-switch-case-fall-through`](https://palantir.github.io/tslint/rules/no-switch-case-fall-through/) matches `// falls through` comments case insensitive and allows trailing text (#2983)
-   [enhancement][`ordered-imports`](https://palantir.github.io/tslint/rules/ordered-imports/): support importEqualsDeclaration (#3102)
-   [enhancement] Added NaN and (+/-)Infinity as numbers to [`no-inferrable-types`](https://palantir.github.io/tslint/rules/no-inferrable-types/) (#2885)
-   [enhancement] Improved CLI error message when no filenames are specified (#3066)
-   [rule-change][`prefer-conditional-expression`](https://palantir.github.io/tslint/rules/prefer-conditional-expression/): ignore `if-else-if` by default. Use the new `"check-else-if"` option to check nested if statements (#2963)

Thanks to our contributors!

-   Klaus Meinhardt
-   Julian Verdurmen
-   Alexandre Alonso
-   Josh Goldberg
-   ksvitkovsky
-   Daisuke Yokomoto
-   Andrii Dieiev
-   Florent Suc
-   Jason Killian
-   Amin Pakseresht
-   reduckted
-   vilicvane
-   Russell Briggs
-   Andy Hanson
-   Leo Liang
-   Dan Homola
-   BehindTheMath
-   David Golightly
-   aervin
-   Daniel Kucal
-   Ika
-   Chris Barr

## v5.5.0

**Editor's note**: This release features an important bugfix for overlapping fixes when using `--project` and `--fix` (#2864).

## :tada: New rules and options

-   [new-rule-option][`completed-docs`](https://palantir.github.io/tslint/rules/completed-docs/): Add `enum-members` option (#2911)
-   [new-rule][`no-this-assignment`](https://palantir.github.io/tslint/rules/no-this-assignment/) (#2931)

## :hammer_and_wrench: Bugfixes & enhancements

-   [bugfix][`encoding`](https://palantir.github.io/tslint/rules/encoding/) closes files correctly (#2958)
-   [bugfix][`whitespace`](https://palantir.github.io/tslint/rules/whitespace/) fix whitespace `"check-module"` to properly lint and fix errors (#2401) (#2825)
-   [bugfix]: [`whitespace`](https://palantir.github.io/tslint/rules/whitespace/): now correctly handles dynamic imports introduced in typescript@2.4.0 (#2924)
-   [bugfix][`switch-final-break`](https://palantir.github.io/tslint/rules/switch-final-break/): don't fail if break jumps to a label outside of the switch (#2914)
-   [bugfix][`no-shadowed-variable`](https://palantir.github.io/tslint/rules/no-shadowed-variable/): exempt `this` parameter (#2598)
-   [bugfix][`prefer-for-of`](https://palantir.github.io/tslint/rules/prefer-for-of/) correctly handles variable scopes and other unrelated identifiers (#2984)
-   [bugfix] Don't leave blank lines when [`no-unused-variable`](https://palantir.github.io/tslint/rules/no-unused-variable/) autofix removes whole import (#2901)
-   [cli] restore `-v` option (#2926)
-   [enhancement] Print stack trace of exceptions (#2890)
-   [enhancement] Added allow-empty-catch option to [`no-empty`](https://palantir.github.io/tslint/rules/no-empty/) (#2886)
-   [enhancement][`prefer-const`](https://palantir.github.io/tslint/rules/prefer-const/): handle destructuring in for-of loop initializer as if `{"destructuring": "all"}` was specified (#2904)
-   [enhancement][`no-shadowed-variable`](https://palantir.github.io/tslint/rules/no-shadowed-variable/): added checks for other shadowing declarations, e.g. interfaces, classes, type parameters, imports, etc. (#2598)
-   [rule-change][`no-shadowed-variable`](https://palantir.github.io/tslint/rules/no-shadowed-variable/) no longer fails for declarations in the same scope, e.g. `var foo; var foo;`. Use the rule [`no-duplicate-variable`](https://palantir.github.io/tslint/rules/no-duplicate-variable/) to find such errors. (#2598)

Thanks to our contributors!

-   Klaus Meinhardt
-   Josh Goldberg
-   Petr Kosikhin
-   Pablo Núñez
-   Benny Neugebauer
-   Radon Rosborough
-   reduckted
-   Chris Barr
-   Julian Verdurmen

## v5.4.3

## :hammer_and_wrench: Bugfixes

-   [bugfix] Fixed regression with empty `--out` file (#2867)
-   [bugfix][`unified-signatures`](https://palantir.github.io/tslint/rules/unified-signatures/): Don't suggest to unify rest parameters. (#2874)
-   [bugfix][`binary-expression-operand-order`](https://palantir.github.io/tslint/rules/binary-expression-operand-order/): Allow if both sides of the binary expression are literals. (#2873)
-   [bugfix] Restore compatibility with typescript@2.1 and 2.2 for [`whitespace`](https://palantir.github.io/tslint/rules/whitespace/), [`space-before-function-paren`](https://palantir.github.io/tslint/rules/space-before-function-paren/) and [`deprecation`](https://palantir.github.io/tslint/rules/deprecation/) (#2893)
-   [docs][`no-string-literal`](https://palantir.github.io/tslint/rules/no-string-literal/): Fix documentation (#2875)

## v5.4.2

## :hammer_and_wrench: Bugfixes

-   [bugfix] Restored support for multiple `--exclude` options in the CLI (#2855)
-   [bugfix] Restored support for `--version` CLI option (#2857)

## v5.4.1

## :hammer_and_wrench: Bugfixes

-   [bugfix] Fixed regression in `--exclude` CLI option when using `--project` (#2852)

## v5.4.0

## :star: Non-breaking API changes

-   `--type-check` only checks for errors before linting is no longer required to enable rules that use the type checker. You only need to supply `--project` now.

## :tada: New rules, options, and fixers

-   [new-rule][`switch-final-break`](https://palantir.github.io/tslint/rules/switch-final-break/) (#2804)
-   [new-rule][`use-default-type-parameter`](https://palantir.github.io/tslint/rules/use-default-type-parameter/) (#2253)
-   [new-rule][`binary-expression-operand-order`](https://palantir.github.io/tslint/rules/binary-expression-operand-order/) (#2805)
-   [new-rule-option][`ban`](https://palantir.github.io/tslint/rules/ban/) new options format: allows to specify an optional explanation message for function bans, banning nested methods and using a wildcard for object of a method ban (#2547)
-   [new-rule-option][`no-duplicate-variable`](https://palantir.github.io/tslint/rules/no-duplicate-variable/) adds `check-parameters` option to check if variable has the same name as a parameter (#2597)
-   [new-rule-option][`curly`](https://palantir.github.io/tslint/rules/curly/): "as-needed" option (#2842)
-   [new-rule-option][`no-unbound-method`](https://palantir.github.io/tslint/rules/no-unbound-method/) add option `"ignore-static"` (#2751)
-   [new-rule-option][`strict-boolean-expressions`](https://palantir.github.io/tslint/rules/strict-boolean-expressions/) adds `allow-boolean-or-undefined` (#2820)
-   [new-fixer][`object-literal-shorthand`](https://palantir.github.io/tslint/rules/object-literal-shorthand/) can fix longhand methods (#2558)

## :hammer_and_wrench: Bugfixes & enhancements

-   [bugfix][`prefer-object-spread`](https://palantir.github.io/tslint/rules/prefer-object-spread/) allows constructor, function and method calls and more as first argument to `Object.assign` (#2828)
-   [bugfix][`no-unbound-method`](https://palantir.github.io/tslint/rules/no-unbound-method/) walker skips past the parent if it is a cast or parenthesized expression (#2838)
-   [bugfix][`object-literal-shorthand`](https://palantir.github.io/tslint/rules/object-literal-shorthand/): fixed suggestion for generator functions (#2558)
-   [bugfix] Fixed issue with case sensitivity of [`no-unused-variable`](https://palantir.github.io/tslint/rules/no-unused-variable/) rule on Windows (#2819)
-   [bugfix] don't crash `tslint --project` if `allowJs` is set in tsconfig.json (#2823)
-   [bugfix][`align`](https://palantir.github.io/tslint/rules/align/) with option `"members"`: check members of class expressions; don't check semicolons in classes (#2668)
-   [bugfix][`no-inferred-empty-object-type`](https://palantir.github.io/tslint/rules/no-inferred-empty-object-type/): fix stack overflow (#2762)
-   [bugfix][`semicolon`](https://palantir.github.io/tslint/rules/semicolon/): don't warn about unnecesary semicolon when it is actually needed, e.g. when followed by type assertion or template string (#2655)
-   [bugfix][`space-before-function-paren`](https://palantir.github.io/tslint/rules/space-before-function-paren/): Ignore async arrow function with no parentheses (#2833)
-   [bugfix]: [`no-unsafe-any`](https://palantir.github.io/tslint/rules/no-unsafe-any/): Don't fail on `continue label;` (#2830)
-   [bugfix][`no-unbound-method`](https://palantir.github.io/tslint/rules/no-unbound-method/): Allow unbound method to be used as a condition (#2834)
-   [bugfix][`no-unsafe-any`](https://palantir.github.io/tslint/rules/no-unsafe-any/): Allow to switch on a value of type `any` (#2836)
-   [bugfix][`no-unsafe-any`](https://palantir.github.io/tslint/rules/no-unsafe-any/): Don't mark `declare global {}` as an unsafe any. (#2839)
-   [bugfix][`indent`](https://palantir.github.io/tslint/rules/indent/) now checks indentation of expressions inside template strings (#2826)
-   [enhancement] `--project` (or `-p`) enables rules that require the type checker. `--type-check` only checks for errors before linting is no longer required (#2773)
-   [enhancement][`deprecation`](https://palantir.github.io/tslint/rules/deprecation/): error message includes deprecation text if available (#2748)
-   [enhancement][`cyclomatic-complexity`](https://palantir.github.io/tslint/rules/cyclomatic-complexity/): Don't count empty switch case(#2743)
-   [enhancement][`strict-boolean-expressions`](https://palantir.github.io/tslint/rules/strict-boolean-expressions/): Allow `any`, and `true` and `false` literal types (#2758)
-   [enhancement][`no-floating-promises`](https://palantir.github.io/tslint/rules/no-floating-promises/): Allow 'promise.catch()' (#2774)
-   [enhancement][`comment-format`](https://palantir.github.io/tslint/rules/comment-format/) no longer excludes comments with triple slash from linting except `/// <reference path="..."/>` (#2616)
-   [enhancement][`prefer-object-spread`](https://palantir.github.io/tslint/rules/prefer-object-spread/): lint more locations where return value is used. (#2828)
-   [enhancement][`semicolon`](https://palantir.github.io/tslint/rules/semicolon/): option `"never"` is now spec compliant (#2655)
-   [enhancement][`object-literal-shorthand`](https://palantir.github.io/tslint/rules/object-literal-shorthand/) handles async functions correctly (#2558)
-   [enhancement] `--test` CLI option: allow passing path to tslint.json (#2784)
-   [enhancement] Use commander instead of optimist for CLI arguments (#2689)
-   [enhancement][`strict-type-predicates`](https://palantir.github.io/tslint/rules/strict-type-predicates/): warn if strictNullChecks is not enabled (#2786)

Thanks to our contributors!

-   Klaus Meinhardt
-   Manuel Lopez
-   Andy Hanson
-   Piotr Tomiak

## v5.3.2

-   [bugfix] Fixes `not a directory` error (#2813)

## v5.3.0

## This change may require a change to tslint.json

-   [enhancement][`prefer-switch`](https://palantir.github.io/tslint/rules/prefer-switch/): Change default `min-cases` to 3. (#2669)

## :tada: Features & enhancements

-   [new-cli-option] cli: Add `outputAbsolutePaths` option (#2667)
-   [new-rule][`prefer-object-spread`](https://palantir.github.io/tslint/rules/prefer-object-spread/) (#2624)
-   [new-rule][`encoding`](https://palantir.github.io/tslint/rules/encoding/) (#2368)
-   [new-rule][`prefer-conditional-expression`](https://palantir.github.io/tslint/rules/prefer-conditional-expression/) (#2363)
-   [new-rule-option][`indent`](https://palantir.github.io/tslint/rules/indent/) support indent size (#2723)
-   [new-rule-option][`object-literal-sort-keys`](https://palantir.github.io/tslint/rules/object-literal-sort-keys/) adds `ignore-case` (#2592)
-   [new-rule-option][`quotemark`](https://palantir.github.io/tslint/rules/quotemark/): Add `avoid-template` option (#2766)
-   [new-rule-option][`await-promise`](https://palantir.github.io/tslint/rules/await-promise): What's considered a "Promise" is now configurable. (#2661)
-   [new-fixer][`indent`](https://palantir.github.io/tslint/rules/indent/) (#2723)
-   [new-fixer][`typedef-whitespace`](https://palantir.github.io/tslint/rules/typedef-whitespace/) (#2718)
-   [enhancement] better error messages in [`variable-name`](https://palantir.github.io/tslint/rules/variable-name/) (#2672)
-   [enhancement][`typedef`](https://palantir.github.io/tslint/rules/typedef/): Use name or parameters for error location (#2460)
-   [enhancement][`object-literal-sort-keys`](https://palantir.github.io/tslint/rules/object-literal-sort-keys/): check shorthand properties (#2592)
-   [enhancement][`space-before-function-paren`](https://palantir.github.io/tslint/rules/space-before-function-paren/): Handle `get`/`set` accessor (#2700)
-   [enhancement][`typedef-whitespace`](https://palantir.github.io/tslint/rules/typedef-whitespace/) added checks for arrow function, call and construct signature (#2718)
-   [enhancement][`no-object-literal-type-assertion`](https://palantir.github.io/tslint/rules/no-object-literal-type-assertion/): Allow cast to `any` (#2671)
-   [enhancement] cli: `-p` option handles directories (#2756)
-   [develop] testing rules with type information is enabled when a `tsconfig.json` is found next to `tslint.json` (#2769)
-   [configuration] deprecate mixed case tslint.json (#2713)
-   [bugfix][`return-undefined`](https://palantir.github.io/tslint/rules/return-undefined/): Treat a return type `void | undefined` same as `void` (#2731)
-   [bugfix][`no-unnecessary-initializer`](https://palantir.github.io/tslint/rules/no-unnecessary-initializer/): Handle `BindingElement` anywhere, not just in a `VariableDeclaration`. (#2707)
-   [bugfix][`jsdoc-format`](https://palantir.github.io/tslint/rules/jsdoc-format/): correctly handle alignment in files with BOM (#2619)
-   [bugfix][`jsdoc-format`](https://palantir.github.io/tslint/rules/jsdoc-format/): don't treat empty comments (`/**/`) as jsdoc (#2619)
-   [bugfix][`typedef-whitespace`](https://palantir.github.io/tslint/rules/typedef-whitespace/) don't warn for leading whitespace if token is preceded by line break (#2718)
-   [bugfix] Make "completed-docs" rule respect "public" privacy (or lack thereof) (#2749)
-   [bugfix][`jsdoc-format`](https://palantir.github.io/tslint/rules/jsdoc-format/): fixed error position if line ends with `\r\n` (#2619)
-   [bugfix][`prefer-switch`](https://palantir.github.io/tslint/rules/prefer-switch/): add missing checks for some expressions (#2686)
-   [bugfix][`prefer-template`](https://palantir.github.io/tslint/rules/prefer-template/): Allow `"a" + "b" + "c"`. (#2741)
-   [bugfix][`prefer-const`](https://palantir.github.io/tslint/rules/prefer-const/): fix false positive with variable declared outside of for-of or for-in (#2760)
-   [bugfix] `--project`: fix file matching with relative path to `tsconfig.json` (#2688)
-   [bugfix][`no-default-export`](https://palantir.github.io/tslint/rules/no-default-export/): correctly handle `export default abstract class {...}` (#2630)
-   [bugfix][`no-mergeable-namespace`](https://palantir.github.io/tslint/rules/no-mergeable-namespace/): display correct line in error message (#2656)
-   [bugfix][`object-literal-sort-keys`](https://palantir.github.io/tslint/rules/object-literal-sort-keys/): handle object spread correctly (#2592)
-   [bugfix] Consistently output absolute/relative paths (#2667)
-   [bugfix][`await-promise`](https://palantir.github.io/tslint/rules/await-promise): Consider types derived from a Promise in union types too. (#2661)
-   [bugfix][`no-unsafe-any`](https://palantir.github.io/tslint/rules/no-unsafe-any/): Fix bug where number literal in type position was flagged as an unsafe `any`. (#2712)
-   [api] Deprecate `Lint.Utils.objectify` (#2764)

Thanks to our contributors!

-   Andy Hanson
-   Klaus Meinhardt
-   Martin Probst
-   Filipe Silva
-   walkerburgin
-   René Scheibe

## v5.2.0

-   [rule-change][`no-console`](https://palantir.github.io/tslint/rules/no-console/) bans all console methods when no methods are specified (#2610)
-   [new-rule][`no-object-literal-type-assertion`](https://palantir.github.io/tslint/rules/no-object-literal-type-assertion/) (#2580)
-   [new-rule][`no-irregular-whitespace`](https://palantir.github.io/tslint/rules/no-irregular-whitespace/) (#2487)
-   [new-rule][`prefer-switch`](https://palantir.github.io/tslint/rules/prefer-switch/) (#2331)
-   [new-rule][`number-literal-format`](https://palantir.github.io/tslint/rules/number-literal-format/) (#2526)
-   [new-rule][`deprecation`](https://palantir.github.io/tslint/rules/deprecation/) (#2395)
-   [new-rule][`no-unnecessary-type-assertion`](https://palantir.github.io/tslint/rules/no-unnecessary-type-assertion/) (#2519)
-   [new-fixer][`interface-over-type-literal`](https://palantir.github.io/tslint/rules/interface-over-type-literal/) (#2617)
-   [new-fixer][`callable-types`](https://palantir.github.io/tslint/rules/callable-types/) (#2552)
-   [new-fixer][`no-string-literal`](https://palantir.github.io/tslint/rules/no-string-literal/) (#2495)
-   [new-fixer][`no-internal-module`](https://palantir.github.io/tslint/rules/no-internal-module/) (#2517)
-   [new-rule-option][`align`](https://palantir.github.io/tslint/rules/align/) rule added `members` option, which checks alignment of methods and properties of classes, objects, interfaces, type literals and object destructuring (#2387)
-   [new-rule-option][`align`](https://palantir.github.io/tslint/rules/align/) rule added `elements` option, which checks alignment of elements in array literals, array destructuring and tuple types (#2387)
-   [new-rule-option][`trailing-comma`](https://palantir.github.io/tslint/rules/trailing-comma/) adds more granular options to specify trailing commas for arrays, objects, functions, type literals, imports, and exports (#2538)
-   [api] Deprecate `ScopeAwareRuleWalker` and `BlockScopeAwareRuleWalker`. (#2561)
-   [develop] added support for [error templates in rule tests](https://palantir.github.io/tslint/develop/testing-rules/) (#2481)
-   [bugfix] Fixes "Severity for rule not found" error (#2516)
-   [bugfix][`no-unused-expression`](https://palantir.github.io/tslint/rules/no-unused-expression/): allow `void(0)` in addition to `void 0` and `void` in expression and statement position (#2645)
-   [bugfix][`align`](https://palantir.github.io/tslint/rules/align/): fix false positive for files with BOM (#2642)
-   [bugfix][`return-undefined`](https://palantir.github.io/tslint/rules/return-undefined/): Handle contextual types with ambiguous signatures; allow `any`; and handle async functions. (#2576)
-   [bugfix][`semicolon`](https://palantir.github.io/tslint/rules/semicolon/): don't mark semicolon as unnecessary when the next statement is on the same line (#2591)
-   [bugfix][`no-internal-module`](https://palantir.github.io/tslint/rules/no-internal-module/): no more false positives for global augmentation (#2517)
-   [bugfix][`no-unnecessary-qualifier`](https://palantir.github.io/tslint/rules/no-unnecessary-qualifier/): no longer breaks when walking a function that references `arguments` (#2555)
-   [bugfix][`prefer-const`](https://palantir.github.io/tslint/rules/prefer-const/) no longer shows warnings on ambient declarations (#2391)
-   [bugfix][`callable-types`](https://palantir.github.io/tslint/rules/callable-types/): suggest correct fix for interfaces with type arguments (#2552)
-   [bugfix][`quotemark`](https://palantir.github.io/tslint/rules/quotemark/): fix regression with jsx attributes (#2605)
-   [bugfix][`adjacent-overload-signatures`](https://palantir.github.io/tslint/rules/adjacent-overload-signatures/) handles functions ending in semicolon (#2412)
-   [bugfix][`object-literal-key-quotes`](https://palantir.github.io/tslint/rules/object-literal-key-quotes/): correctly stringify numbers when fixing (#2515)
-   [bugfix][`object-literal-key-quotes`](https://palantir.github.io/tslint/rules/object-literal-key-quotes/): does no longer require quotes for property names containing digits (#2515)
-   [enhancement] Failures in extended config files now indicate which file (#2588)
-   [enhancement][`align`](https://palantir.github.io/tslint/rules/align/): Don't report 'statements are not aligned' for empty statements (#2653)
-   [enhancement][`class-name`](https://palantir.github.io/tslint/rules/class-name/) now also checks class expressions (#2553)
-   [enhancement] `optionExamples`: Allow to use an options array directly instead of a string representation. (#2527)
-   [enhancement] `rulesDirectory` can now be resolved with Nodes resolve logic, if the directory contains an `index.js` (#2163) (#2358)
-   [enhancement][`no-unused-expression`](https://palantir.github.io/tslint/rules/no-unused-expression/): narrow error location for comma separated expressions and conditional expressions (#2645)
-   [enhancement][`no-string-literal`](https://palantir.github.io/tslint/rules/no-string-literal/) now handles escaped strings (#2495)
-   [enhancement][`no-unnecessary-callback-wrapper`](https://palantir.github.io/tslint/rules/no-unnecessary-callback-wrapper/): Allow `x => x(x)` (#2524)
-   [enhancement][`no-var-keyword`](https://palantir.github.io/tslint/rules/no-var-keyword/): Allow global var declarations (#2513)

Thanks to our contributors!

-   Andy Hanson
-   Alex Eagle
-   Donald Pipowitch
-   Klaus Meinhardt
-   Gord P
-   Andy
-   Quentin
-   Mitchell Wills
-   Vito
-   CSchulz
-   Josh Goldberg
-   Brian Olore
-   Manuel Lopez
-   James Clark

## v5.1.0

-   [new-rule] `no-invalid-template-strings` (#2332)
-   [new-rule] `no-sparse-arrays` (#2407)
-   [new-rule-option] `no-void-expression`: adds `ignore-arrow-function-shorthand` (#2445)
-   [api] `tslint:all` configuration (#2417)
-   [bugfix] In tslint:recommended move `no-reference-import` from `jsRules` to `rules` (#2441)
-   [bugfix] `no-unnecessary-callback-wrapper`: only check if callback is identifier, allow all other expressions (#2510)
-   [bugfix] `member-access`: Skip index signature, it can not have an access modifier (#2437)
-   [bugfix] `restrict-plus-operands` fixes regression where every assignment and comparison was checked (#2454)
-   [bugfix] `no-unnecessary-callback-wrapper`: allow async wrapper function (#2510)
-   [bugfix] `prefer-for-of`: No error if `delete` is used (#2458)
-   [bugfix] `radix`: don't warn for missing radix on method calls (#2352)
-   [bugfix] `no-use-before-declare`: Handle symbol with empty declarations list. (#2436)
-   [bugfix] `strict-type-predicates`: Check for construct signatures in `isFunction`. (#2479)
-   [enhancement] `strict-boolean-expressions`: When `--strictNullChecks` is turned off, `allow-null-union` and `allow-undefined-union` turn off "always truthy" errors. (#2373)
-   [enhancement] `radix`: added check for global.parseInt and window.parseInt (#2352)
-   [enhancement] `arrow-return-shorthand`: Improve failure message when return expression is an object literal (#2466)

Thanks to our contributors!

-   Andy Hanson
-   bumbleblym
-   Klaus Meinhardt
-   Jonas Kello
-   Minko Gechev
-   Donald Pipowitch

## v5.0.0

## :fire: Breaking changes

-   Minimum version of TypeScript version is now 2.1.0 (#2425)
-   The severity level of rules are now configurable and defaults to severity "error". This affects the output of formatters:
    -   [formatter] `msbuild` was outputting all failures as "warning".
    -   [formatter] `pmd` was outputting all failures as priority 1. Now, it uses _priority 3_ for "error" (default) and _priority 4_ for "warning"
-   [formatter] `json` changed the `fix` property to now contain either one replacement or an array of replacements (#2403)
-   `tslint:recommended` configuration updated with `tslint:latest` rules & options (#2424)
-   Removed `no-unused-new` rule, with logic moved into `no-unused-expression` (#2269)
-   `no-trailing-whitespace` now checks template strings by default. Use the new options `ignore-template-strings` to restore the old behavior. (#2359)

### API breaks for custom rules

-   Removed method `skip` from `RuleWalker` (#2313)
-   Removed all use of the TypeScript Language Service, use only Program APIs instead (#2235)

    -   This means that some rules that previously worked without the type checker _now require it_. This includes:

        -   `no-unused-variable`
        -   `no-use-before-declare`

    -   This breaks custom rule compilation. If your rule was not using the `ts.LanguageService` APIs, the migration is quite simple:

    ```diff
    - public applyWithProgram(srcFile: ts.SourceFile, langSvc: ts.LanguageService): Lint.RuleFailure[] {
    -     return this.applyWithWalker(new Walker(srcFile, this.getOptions(), langSvc.getProgram()));
    + public applyWithProgram(srcFile: ts.SourceFile, program: ts.Program): Lint.RuleFailure[] {
    +     return this.applyWithWalker(new Walker(srcFile, this.getOptions(), program));
    ```

    -   N.B. If you are refactoring your custom rules, consider [these performance tips for writing custom rules](https://palantir.github.io/tslint/develop/custom-rules/performance.html).

-   Removed `createFix`. Replacements should be passed directly into addFailure. (#2403)
-   Removed deprecated `scanAllTokens` and `skippableTokenAwareRuleWalker` (#2370)

## :tada: Notable features & enhancements

-   [feature] The severity level of rules are now individually configurable. Default severity can also be configured. (#629, #345)

    -   Valid values for `severity`: `default` | `error | warn | warning | none | off`
    -   Valid values for `defaultSeverity`: `error | warn | warning | none | off`
    -   Old style:

    ```json
    {
        "extends": "tslint:latest",
        "rules": {
            "callable-types": true,
            "max-line-length": [true, 140]
        }
    }
    ```

    -   New style (in this example, `callable-types` outputs errors and `max-line-length` outputs warnings):

    ```json
    {
        "extends": "tslint:latest",
        "defaultSeverity": "error",
        "rules": {
            "callable-types": true,
            "max-line-length": {
                "options": 140,
                "severity": "warning"
            }
        }
    }
    ```

-   [new-rule] `prefer-template` (#2243)
-   [new-rule] `return-undefined` (#2251)
-   [new-rule] `no-reference-import` (#2273)
-   [new-rule] `no-unnecessary-callback-wrapper` (#2249)
-   [new-fixer] `linebreak-style` (#2394)
-   [new-fixer] `eofline` (#2393)

## Full list of changes

-   [api] Added class `OptionallyTypedRule`, which allows rule authors to write a rule that applies when typing is either enabled or disabled (#2300)
-   [bugfix] `prefer-function-over-method` now ignores abstract methods (#2307)
-   [bugfix] `arrow-parens` with option `ban-single-arg-parens` now correctly handles functions with return type annotation (#2265)
-   [bugfix] `prefer-function-over-method` exclude overload signatures (#2315)
-   [bugfix] `use-isnan` now applies only to comparison operators (#2317)
-   [bugfix] `file-header-rule` now handles single-line comments correctly (#2320)
-   [bugfix] `newline-before-return`: fix handling of blank lines between comments (#2321)
-   [bugfix] `trailing-comma` No longer enforce trailing commas in type parameters and tuple types (#2236)
-   [bugfix] `align` don't fix if it would remove code (#2379)
-   [bugfix] `unified-signatures` now recognizes rest parameters (#2342)
-   [bugfix] `no-inferrable-types` don't warn for inferrable type on readonly property (#2312)
-   [bugfix] `trailing-comma` no longer crashes on new without parentheses (e.g. `new Foo`) (#2389)
-   [bugfix] `semicolon` Ignore comments when checking for unnecessary semicolon (#2240)
-   [bugfix] `semicolon` Don't report unnecessary semicolon when followed by regex literal (#2240)
-   [bugfix] CLI: exit with 0 on type check errors when `--force` is specified (#2322)
-   [bugfix] CLI: `--test` now correctly strips single quotes from patterns on windows (#2322)
-   [bugfix] `prefer-const` only fix initialized variables (#2219)
-   [bugfix] `prefer-const` correctly handle variables shadowed by parameters and catched exceptions (#2219)
-   [bugfix] `prefer-const` don't warn if one variable in a for loop initializer can not be const (#2219)
-   [bugfix] `prefer-const` handle more cases in destructuring (#2219)
-   [bugfix] `no-unused-expression` allow comma separated assignments (#2269)
-   [chore] removed update-notifier dependency (#2262)
-   [development] allow rule tests to specify version requirement for typescript (#2323)
-   [enhancement] `ignore-properties` option of `no-inferrable-types` now also ignores parameter properties (#2312)
-   [enhancement] `unified-signatures` now displays line number of the overload to unify if there are more than 2 overloads (#2270)
-   [enhancement] `trailing-comma` New checks for CallSignature and NamedExports (#2236)
-   [enhancement] `semicolon` New check for export statements, function overloads and shorthand module declaration (#2240)
-   [enhancement] `semicolon` Report unnecessary semicolons in classes and in statement position (for option "always" too) (#2240)
-   [enhancement] `semicolon` check for semicolon after method overload (#2240)
-   [enhancement] `array-type` now consider `object`, `undefined` and `never` as simple types, allowing `object`, `undefined[]` and `never[]` (#1843)(#2353)
-   [enhancement] `align` check statement alignment for all blocks (#2379)
-   [enhancement] `align`check parameter alignment for all signatures (#2379)
-   [enhancement] `--test` can handle multiple paths at once (#2322)
-   [enhancement] `only-arrow-functions` allow functions that use `this` in the body (#2229)
-   [enhancement] CLI: print error when `--type-check` is used without `--project` (#2322)
-   [enhancement] CLI: don't print stack trace on type check error (#2322)
-   [enhancement] CLI: added `-p` as shorthand for `--project` to be consistent with `tsc` (#2322)
-   [enhancement] `prefer-const` show warnings for `var` (#2219)
-   [enhancement] `quotemark` fixer unescapes original quotemark (e.g. `'\''` -> `"'"`) (#2359)
-   [enhancement] `no-unused-expression` allow indirect eval `(0, eval)("");` (#2269)
-   [enhancement] `no-unused-expression` checking for unused new can now use option `allow-fast-null-checks` (#2269)
-   [enhancement] `no-unused-expression` find unused comma separated expressions in all locations of the code (#2269)
-   [enhancement] `no-unused-expression` find unused expressions inside void expression (#2269)
-   [new-config-option] Adds `defaultSeverity` with options `error`, `warning`, and `off`. (#2416)
-   [new-formatter] TAP formatter (#2325)
-   [new-rule-option] `no-unused-expression` adds option `allow-tagged-template` to allow tagged templates for side effects (#2269)
-   [new-rule-option] `no-unused-expression` adds option `allow-new` to allow `new` without using the new object (#2269)
-   [new-rule-option] `member-access` adds `no-public` option (#2247)
-   [new-rule-option] `curly` added option `ignore-same-line` (#2334)
-   [new-rule-option] `{destructuring: "all"}` to only warn if all variables in a destructuring can be const (#2219)
-   [new-rule-option] added `ignore-template-strings` to `no-trailing-whitespace` (#2359)
-   [rule-update] `array-type` now consider `undefined` and `never` as simple types, allowing `undefined[]` and `never[]` (#1843)

Thanks to our contributors!

-   Brian Olore
-   Andy Hanson
-   @andy-ms
-   Chris Barr
-   Klaus Meinhardt
-   @bumbleblym
-   Josh Goldberg
-   James Clark
-   @vilic
-   Aleksandr Filatov
-   Matt Banz
-   Karol Janyst
-   Mike Deverell
-   Alexander James Phillips
-   Irfan Hudda

## v4.5.1

-   [enhancement] Updated recommended rules to include `ban-types` and `no-duplicate-super` (#2271)
-   [bugfix] `object-literal-key-quotes` handle negative number property name (#2273)

## v4.5.0

-   [new-rule] `no-import-side-effect` (#2155)
-   [new-rule] `match-default-export-name` (#2117)
-   [new-rule] `no-non-null-assertion` (#2221)
-   [new-rule] `ban-types` (#2175)
-   [new-rule] `no-duplicate-super` (#2038)
-   [new-rule] `newline-before-return` (#2173)
-   [new-rule-option] `completed-docs` adds options for location, type, and privacy. Also adds interfaces, enums, types (#2095)
-   [new-rule-option] `no-inferrable-types` adds option `ignore-properties` (#2178)
-   [new-rule-option] `typedef` adds options `object-destructuring` and `array-destructuring` options (#2146)
-   [new-rule-option] `member-ordering` adds option `alphabetize` (#2101)
-   [new-rule-option] `no-trailing-whitespace` adds option `ignore-jsdoc` (#2177)
-   [new-rule-option] `no-trailing-whitespace` adds option `ignore-comments` option (#2153)
-   [new-fixer] `no-inferrable-types` automatically remove inferrable type annotations (#2178)
-   [new-fixer] `no-any` (#2165)
-   [new-fixer] `noConsecutiveBlankLines` (#2201)
-   [new-fixer] `object-literal-shorthand` (#2165)
-   [bugfix] `no-switch-case-fallthrough` handle break, throw, continue and return nested in block, if-else and switch (#2218)
-   [bugfix] `no-switch-case-fallthrough` allow empty case clauses before default clause (#2218)
-   [bugfix] `no-mergeable-namespace` ignore property types that can't be merged (#2105)
-   [bugfix] `object-literal-key-quotes` no need to quote a float if its .toString() is the same. (#2144)
-   [bugfix] `no-consecutive-blank-lines` Correctly apply fixes at EOF (#2239)
-   [bugfix]: Fixes installation issue with node 7.5 (#2212)
-   [bugfix]: `quotemark` now handles escaped chars (#2224)
-   [enhancement] Don't exit when a rule requires type checking but type checking is not enabled (#2188)
-   [enhancement] `no-switch-case-fallthrough` allow single line comment `// falls through` (#2218)
-   [enhancement] `no-unbound-method` allows property access and binary expressions (#2143)
-   [api] Introduce `AbstractWalker` for performance (#2093)
    -   see [performance](https://palantir.github.io/tslint/develop/custom-rules/performance.html) and [migration](https://palantir.github.io/tslint/develop/custom-rules/migration.html) docs

Thanks to our contributors!

-   Andy Hanson
-   Stefan Reichel
-   Shlomi Assaf
-   Josh Goldberg
-   Minko Gechev
-   Irfan Hudda
-   Klaus Meinhardt
-   Martin Probst
-   Naoto Usuyama
-   Caleb Eggensperger
-   Arturs Vonda
-   Joscha Feth
-   Moritz
-   Alexander Rusakov
-   Alex Ryan
-   Andy
-   Yuichi Nukiyama

## v4.4.2

-   [bugfix] `whitespace` rule caused false positive on EOF (#2131)
-   [bugfix] WebStorm fails because `json` formatter parameter has extra space (#2132)

## v4.4.1

-   [bugfix] errant space in recommended ruleset (couldn't find `no-misused-new`)

## v4.4.0

-   [new-rule] `arrow-return-shorthand` (#1972)
-   [new-rule] `no-unbound-method` (#2089)
-   [new-rule] `no-boolean-literal-compare` (#2013)
-   [new-rule] `no-unsafe-any` (#2047)
-   [new-rule] `no-unnecessary-qualifier` (#2008)
-   [new-rule] `no-unnecessary-initializer` (#2106)
-   [new-rule] `await-promise` (#2102)
-   [new-rule] `no-floating-promises` (#1632)
-   [new-rule] `strict-type-predicates` (#2046)
-   [new-rule] `no-misused-new` (#1963)
-   [new-rule] `prefer-method-signature` (#2028)
-   [new-rule] `prefer-function-over-method` (#2037)
-   [new-rule-option] `allow-fast-null-checks` added to `no-unused-expression` (#1638)
-   [new-rule-option] `comment-format-rule` adds `ignore-words` and `ignore-pattern` options (#1757)
-   [new-rule-option] `whitespace` adds `check-preblock` option (#2002)
-   [new-rule-option] `strict-boolean-expressions` adds `allow-null-union`, `allow-undefined-union`, `allow-string`, and `allow-number` and (#2033)
-   [new-fixer] `align` (#2097)
-   [new-fixer] `no-trailing-whitespace` (#2060)
-   [bugfix] `no-magic-numbers` false positive on default parameter values (#2004)
-   [bugfix] `no-empty-interface` allow empty interface with 2 or more parents (#2070)
-   [bugfix] `no-trailing-whitespace` fixed for comments and EOF (#2060)
-   [bugfix] `no-empty` no longer fails for private or protected constructor (#1976)
-   [bugfix] `tslint:disable`/`tslint-enable` now handles multiple rules and fixes what code is enabled/disabled (#2061)
-   [bugfix] `no-inferrable-types` now validates property declarations (#2081)
-   [bugfix] `unified-signatures` false positive (#2016)
-   [bugfix] `whitespace` finds all whitespace errors in JsxExpressions and TemplateExpressions (#2036)
-   [bugfix] `comment-format` no more false positives in JsxText (#2036)
-   [enhancement] `--test` option now accepts glob (#2079)

Thanks to our contributors!

-   Alexander Rusakov
-   Andrii Dieiev
-   @andy-ms
-   Andy Hanson
-   Josh Goldberg
-   Kei Son
-   Klaus Meinhardt
-   Krati Ahuja
-   Martin Probst
-   Mohsen Azimi
-   Romke van der Meulen
-   cameron-mcateer

## v4.3.1

-   [bugfix] Fix back-compat break. Allow formattersDirectory === null (#1997)

## v4.3.0

-   **Enabled additional rules in `tslint:latest` configuration** (#1981)
-   [new-rule] `space-before-function-paren` (#1897)
-   [new-rule] `typeof-compare` (#1927)
-   [new-rule] `import-spacing` (#1935)
-   [new-rule] `unified-signatures` (#1944)
-   [new-fixer] `object-literal-key-quotes` (#1953)
-   [new-fixer] `no-angle-bracket-type-assertion` (#1979)
-   [bugfix] `adjacent-overload-signature` now handles static/computed function names (#1831)
-   [bugfix] `file-header` now handles files with only comments (#1913)
-   [bugfix] `no-consecutive-blank-lines` now allows blank lines in template strings (#1886)
-   [bugfix] `object-literal-key-quotes` no longer throws exception when using rest operator (#1916)
-   [bugfix] `restrict-plus-operands` no longer shows false positive in ternary operation (#1925)
-   [bugfix] `prefer-for-of` now handles nested `for` loops with reused iterator (#1926)
-   [bugfix] Exit gracefully when `tsconfig.json` passed as `--project` argument doens't have files (#1933)
-   [bugfix] `object-literal-key-quotes` now handles shorthand and spread properties (#1945)
-   [bugfix] `arrow-parens` Allow binding patterns `([x, y]) => ...` and `({x, y}) => ...` to have parens (#1958)
-   [bugfix] `semicolon` fixer now handles comma separator in interfaces and indicates failure when commas are using in interfaces (#1856)
-   [bugfix] `only-arrow-functions` option `allow-named-functions` now allows function declarations (#1961)
-   [bugfix] `prefer-for-of` no longer shows false positive when array is in parentheses (#1986)
-   [bugfix] `prefer-const` now works for TypeScript versions < 2.1.0 (#1989)
-   [enhancement] `member-access` narrow location of error (#1964)

Thanks to our contributors!

-   Andrii Dieiev
-   @andy-ms
-   Andy Hanson
-   Josh Goldberg
-   Klaus Meinhardt
-   Linda_pp
-   Mohsen Azimi
-   Victor Grigoriu
-   Yuichi Nukiyama
-   cameron-mcateer

## v4.2.0

-   [new-rule] `no-string-throw` (#1878)
-   [new-rule] `no-empty-interface` (#1889)
-   [new-rule] `interface-over-type-literal` (#1890)
-   [new-rule] `callable-types` (#1891)
-   [new-rule] `no-void-expression` (#1903)
-   [new-rule-option] `ban-single-arg-parens` added to `arrow-parens` (#1893)
-   [bugfix] `prefer-const` handles destructuring arrays (#1894), destructuring objects (#1906), and forward references (#1908)
-   [bugfix] Don't error for misplaced braces for 'else' in `one-line` rule (#1866)
-   [bugfix] `no-shadowed-variable` now identifies shadowed `for` iterator (#1816)
-   [bugfix] `object-literal-key-quotes` now includes function names (#1874)
-   [bugfix] error when EOF comes after `disable-next-line` comment (#1902)

Thanks to our contributors!

-   Andrew Scott
-   @andy-ms
-   Andy Hanson
-   James Booth
-   Klaus Meinhardt
-   Vladimir Matveev

## v4.1.1

-   [bugfix] `typedef` rule was showing false positive for `catch` clause (#1887)

## v4.1.0

-   [new-rule] `prefer-const` (#1801)
-   [new-rule] `strict-boolean-expressions` (#1820)
-   [new-rule] `no-magic-numbers` (#1799)
-   [new-rule] `import-blacklist` (#1841)
-   [new-rule] `promise-functions-async` (#1779)
-   [new-rule] `no-inferred-empty-object-type`: a type must be specified when using a generic class/function/etc (#1821)
-   [new-rule-option] `allow-named-functions` added to `only-arrow-functions` (#1857)
-   [new-fixer] `prefer-const` (#1801)
-   [new-fixer] `quotemark` (#1790)
-   [new-formatter] `code-frame` formatter shows you the error in context (#1819)
-   [enhancement] `no-internal-module` failures highlight less text (#1781)
-   [enhancement] Avoid auto-fixing errors that would result in compilation errors for rules that use type-check (#1608)
-   [rule-change] `only-arrow-functions` will allow functions with a `this` parameter (#1597)
-   [bugfix] `no-use-before-declare` false positive on named import (#1620)
-   [bugfix] `prefer-for-of` was showing false positive when the element is assigned (#1813)
-   [bugfix] The command line argument `type-check` was swallowing the next argument (#1783)
-   [bugfix] `tslint:disable-line` was re-enabling `tslint:disable` (#1634)
-   [bugfix] `adjacent-overload-signatures` did not work for constructors (#1800)
-   [bugfix] `checkstyle` formatter was reporting errors under one file (#1811)
-   [bugfix] `trailing-comma` was applied to parameter lists (#1775)
-   [api] CLI logic moved into API friendly class (#1688)

Thanks to our contributors!

-   Alex Eagle
-   Andrii Dieiev
-   Andy Hanson
-   Art Chaidarun
-   Donald Pipowitch
-   Feisal Ahmad
-   Josh Goldberg
-   Klaus Meinhardt
-   Maciej Sypień
-   Mohsen Azimi
-   Ryan Lester
-   Simon Schick
-   Subhash Sharma
-   Timothy Slatcher
-   Yaroslav Admin
-   Yuichi Nukiyama
-   tdsmithATabc
-   @wmrowan

## v4.0.2

-   [enhancement] Don't exit when a rule can't be found. Print as a warning instead (#1771)
-   [api-change] Allow 3rd party apps to see exception when the config is invalid (#1764)
-   [bugfix] Don't flag a property named as empty string as not needing quotes in an object literal (#1762)
-   [bugfix] Report correct number of fixes done by --fix (#1767)
-   [bugfix] Fix false positives and exceptions in `prefer-for-of` (#1758)
-   [bugfix] Fix `adjacent-overload-signatures` false positive when a static function has the same name (#1772)

Thanks to our contributors!

-   @gustavderdrache

## v4.0.1

-   [bugfix] Removed `no-unused-variable` rule from recommended config, as it was causing spurious deprecation warnings.

## v4.0.0-dev.2

-   Include latest v4.0.0 changes

## v4.0.0

-   **BREAKING CHANGES**
    -   [api-change] Minor changes to the library API. See this PR for changes and upgrade instructions (#1720)
    -   [removed-rule] Removed `no-unreachable` rule; covered by compiler (#661)
    -   [enhancement] Changed order of applied configuration files for the `extends` array to make it more intuitive. (#1503)
    -   [enhancement] Changed TypeScript peer dependency to >= 2.0.0 (#1710)
-   [new-rule] `completed-docs` rule added (#1644)
-   [new-fixer] `ordered-imports` auto fixed (#1640)
-   [new-fixer] `arrow-parens` auto fixed (#1731)
-   [rule-change] `indent` rule now ignores template strings (#1611)
-   [new-rule-option] `object-literal-key-quotes` adds the options `consistent` and `consistent-as-needed` (#1733)
-   [enhancement] `--fix` option added to automatically fix selected rules (#1697)
-   [enhancement] Updated recommend rules (#1717)
-   [enhancement] `adjacent-overload-signatures` now works with classes, source files, modules, and namespaces (#1707)
-   [enhancement] Users are notified if they are using an old TSLint version (#1696)
-   [bugfix] Lint `.jsx` files if `jsRules` are configured (#1714)
-   [bugfix] Command line glob patterns now handle single quotes (#1679)

Thanks to our contributors!

-   Andrii Dieiev
-   Andy
-   Chris Barr
-   Davie Schoots
-   Jordan Hawker
-   Josh Goldberg
-   Stepan Riha
-   Yuichi Nukiyama

## v4.0.0-dev.1

-   **BREAKING CHANGES**
    -   [enhancement] The `semicolon` rule now disallows semicolons in multi-line bound class methods
        (to get the v3 behavior, use the `ignore-bound-class-methods` option) (#1643)
    -   [removed-rule] Removed `use-strict` rule (#678)
    -   [removed-rule] Removed `label-undefined` rule; covered by compiler (#1614)
    -   [enhancement] Renamed `no-constructor-vars` to `no-parameter-properties` (#1296)
    -   [rule-change] The `orderedImports` rule now sorts relative modules below non-relative modules (#1640)
-   **Deprecated**
    -   [deprecated] `no-unused-variable` rule. This is checked by the TypeScript v2 compiler using the flags [`--noUnusedParameters` and `--noUnusedLocals`](https://github.com/Microsoft/TypeScript/wiki/What%27s-new-in-TypeScript#flag-unused-declarations-with---nounusedparameters-and---nounusedlocals). (#1481)
-   [enhancement] Lint .js files (#1515)
-   [new-fixer] `no-var-keyword` replaces `var` with `let` (#1547)
-   [new-fixer] `trailing-comma` auto fixed (#1546)
-   [new-fixer] `no-unused-variable` auto fixed for imports (#1568)
-   [new-fixer] `semicolon` auto fixed (#1423)
-   [new-rule] `max-classes-per-file` rule added (#1666)
-   [new-rule-option] `no-consecutive-blank-lines` rule now accepts a number value indicating max blank lines (#1650)
-   [new-rule-option] `ordered-imports` rule option `import-sources-order` accepts value `any` (#1602)
-   [bugfix] `no-empty` rule fixed when parameter has readonly modifier
-   [bugfix] `no-namespace` rule: do not flag nested or .d.ts namespaces (#1571)

Thanks to our contributors!

-   Alex Eagle
-   Andrii Dieiev
-   Ben Coveney
-   Boris Aranovich
-   Chris Barr
-   Cyril Gandon
-   Evgeniy Zhukovskiy
-   Jay Anslow
-   Kunal Marwaha
-   Martin Probst
-   Mingye Wang
-   Raghav Katyal
-   Sean Dawson
-   Yuichi Nukiyama
-   jakpaw

## v4.0.0-dev.0

-   **BREAKING CHANGES**
    -   [enhancement] Drop support for configuration via package.json (#1579)
    -   [removed-rule] Removed `no-duplicate-key` rule; covered by compiler (#1109)
    -   [enhancement] Call formatter once for all file results. Format output may be different (#656)
    -   [rule-change] `trailing-comma` supports function declarations, expressions, and types (#1486)
    -   [rule-change] `object-literal-sort-keys` now sorts quoted keys (#1529)
    -   [rule-change] `semicolon` now processes type aliases (#1475)
    -   [rule-change] `no-var-keyword` now rejects `export var` statements (#1256)
    -   [rule-change] `semicolon` now requires semicolon for function declaration with no body (#1447)
-   [new-formatter] `fileslist` formatter writes a list of files with errors without position or error type specifics (#1558)
-   [new-rule] `cyclomaticComplexity`, enforces a threshold of cyclomatic complexity.] (#1464)
-   [new-rule] `prefer-for-of`, which errors when `for(var x of y)` can be used instead of `for(var i = 0; i < y.length; i++)` (#1335)
-   [new-rule] `array-type`, which can require using either `T[]' or 'Array<T>' for arrays (#1498)
-   [rule-change] `object-literal-sort-keys` checks multiline objects only (#1642)
-   [rule-change] `ban` rule now can ban global functions (#327)
-   [bugfix] always write lint result, even if using formatter (#1353)
-   [bugfix] npm run test:bin fails on Windows (#1635)
-   [bugfix] Don't enforce trailing spaces on newlines in typedef-whitespace rule (#1531)
-   [bugfix] `jsdoc` rule should not match arbitrary comments (#1543)
-   [bugfix] `one-line` rule errors when declaring wildcard ambient modules (#1425)

Thanks to our contributors!

-   Alex Eagle
-   Andrii Dieiev
-   Andy Hanson
-   Ben Coveney
-   Boris Aranovich
-   Chris Barr
-   Christian Dreher
-   Claas Augner
-   Josh Goldberg
-   Martin Probst
-   Mike Deverell
-   Nina Hartmann
-   Satoshi Amemiya
-   Scott Wu
-   Steve Van Opstal
-   Umar Bolatov
-   Vladimir Matveev
-   Yui

## v3.15.1

-   Enabled additional rules in `tslint:latest` configuration (#1506)

## v3.15.0

-   Stable release containing changes from the last dev release (v3.15.0-dev.0)

## v3.15.0-dev.0

-   [enhancement] Rules can automatically fix errors (#1423)
-   [enhancement] Better error messages for invalid source files (#1480)
-   [new-rule] `adjacent-overload-signatures` rule (#1426)
-   [new-rule] `file-header` rule (#1441)
-   [new-rule] `object-literal-shorthand` rule (#1488)
-   [new-rule-option] `allow-declarations` option for `only-arrow-functions` rule (#1452)
-   [new-rule-option] `import-sources-order` option for `ordered-imports` rule (#1466)
-   [bugfix] `arrow-parens` rule handles async and generics (#1446, #1479)
-   [bugfix] `comment-format` rule ignores tslint control comments (#1473)
-   [bugfix] Fix `no-shadowed-variable` rule false positives (#1482)

Thanks to our contributors!

-   @apacala
-   @danvk
-   @DovydasNavickas
-   @glen-84
-   @IllusionMH
-   @JoshuaKGoldberg
-   @markwongsk
-   @rakatyal
-   @rhysd
-   @ScottSWu
-   @YuichiNukiyama

## v3.14.0

-   Stable release containing changes from the last dev releases (v3.14.0-dev.0, v3.14.0-dev.1)

## v3.14.0-dev.1

-   [new-rule] `arrow-parens` rule (#777)
-   [new-rule] `max-file-line-count` rule (#1360)
-   [new-rule] `no-unsafe-finally` rule (#1349)
-   [new-rule] `no-for-in-array` rule (#1380)
-   [new-rule] `object-literal-key-quotes` rule (#1364)
-   [enhancement] Better `ban` rule failure messages (#1385)
-   [enhancement] New stylish formatter (#1406)

Thanks to our contributors!

-   @chrismbarr
-   @danvk
-   @gjuchault
-   @lowkay
-   @ScottSWu
-   @YuichiNukiyama

## v3.14.0-dev.0

-   [enhancement] Add optional type information to rules (#1323)

Thanks to our contributors!

-   @ScottSWu

## v3.13.0

-   Stable release containing changes from the last dev release (v3.13.0-dev.0)

## v3.13.0-dev.0

-   [new-rule] `ordered-imports` rule (#1325)
-   [enhancement] MPEG transport stream files are ignored by the CLI (#1357)

Thanks to our contributors!

-   @chrismbarr
-   @corydeppen
-   @danvk
-   @janaagaard75
-   @mprobst

## v3.12.0-dev.2

-   [enhancement] Support TypeScript v2.0.0-dev builds

## v3.12.1

-   Stable release containing changes from the last dev release (v3.12.0-dev.1)

## v3.12.0-dev.1

-   [bugfix] Fix null reference bug in typedef rule (#1345)

## v3.12.0

-   Stable release containing changes from the last dev release (v3.12.0-dev.0)

## v3.12.0-dev.0

-   [new-rule] `only-arrow-functions` rule (#1318)
-   [new-rule] `no-unused-new` rule (#1316)
-   [new-rule-option] `arrow-call-signature` option for `typedef` rule (#1284)
-   [enhancement] Metadata for every rule (#1311)
-   [enhancement] `typedef` rule is more flexible about the location of typedefs for arrow functions (#1176)
-   [enhancement] Failure messages are clearer and more consistent for many rules (#1303, #1307, #1309)
-   [bugfix] `no-consecutive-blank-lines` now handles lines with only whitespace correctly (#1249)
-   [bugfix] Correctly load `.json` config files that have a BOM (#1338)

Thanks to our contributors!

-   @allannienhuis
-   @arnaudvalle
-   @bencoveney
-   @chrismbarr
-   @corydeppen
-   @HamletDRC
-   @JoshuaKGoldberg
-   @timbrown81
-   @tomduncalf
-   @YuichiNukiyama

## v3.11.0

-   Stable release containing changes from the last dev release (v3.11.0-dev.0)

## v3.11.0-dev.0

-   [new-rule] `linebreak-style` rule (#123)
-   [new-rule] `no-mergeable-namespace` rule (#843)
-   [enhancement] Add built-in configurations (#1261)
-   [enhancement] New vso formatter (#1281)
-   [new-rule-option] `ignore-interfaces` option for `semicolon` rule (#1233)
-   [bugfix] `no-default-export` rule handles more default export cases (#1241)

Thanks to our contributors!

-   @cgwrench
-   @HamletDRC
-   @lijunle
-   @paldepind
-   @patsissons
-   @schmuli
-   @YuichiNukiyama

## v3.10.2

-   Stable release containing changes from the last dev release (v3.10.0-dev.2)

## v3.10.0-dev.2

-   [bugfix] `member-ordering` rule doesn't crash on methods in class expressions (#1252)
-   [bugfix] `ban` rule handles chained methods appropriately (#1234)

Thanks to our contributors!

-   @marines

## v3.10.1

-   Stable release containing changes from the last dev release (v3.10.0-dev.1)

## v3.10.0-dev.1

-   [bugfix] `member-ordering` rule doesn't crash on methods in object literals (#1243)

## v3.10.0

-   Stable release containing changes from the last dev release (v3.10.0-dev.0)

## v3.10.0-dev.0

-   [new-rule] `new-parens` rule (#1177)
-   [new-rule] `no-default-export` rule (#1182)
-   [new-rule-option] `order: ...` option for `member-ordering` rule (#1208)
-   [new-rule-option] "ignore-for-loop" option for `one-variable-per-declaration` rule (#1204)
-   [enhancement] "no-this-in-function-in-method" option renamed to "check-function-in-method" (#1203)
-   [bugfix] `semicolon` rule checks export statements (#1155)

Thanks to our contributors!

-   @chrismbarr
-   @HamletDRC
-   @larshp
-   @patsissons
-   @YuichiNukiyama

## v3.9.0

-   Stable release containing changes from the last dev release (v3.9.0-dev.0)

## v3.9.0-dev.0

-   [new-rule] `no-namespace` rule (#1133)
-   [new-rule] `one-variable-per-declaration` rule (#525)
-   [new-rule-option] "ignore-params" option for `no-inferrable-types` rule (#1190)
-   [new-rule-option] "no-this-in-function-in-method" option for `no-invalid-this` rule (#1179)
-   [enhancement] Single line enable/disable comments (#144)
-   [enhancement] Resolve `extends` packages relative to location of configuration file (#1171)
-   [enhancement] `Linter` class will throw an error if configuration is of an invalid type (#1167)
-   [bugfix] `use-isnan` allows assaignments to `NaN` (#1054)
-   [bugfix] `no-unreachable` handles allows hoisted type aliases (#564)
-   [bugfix] `member-ordering` rule now checks constructors (#1158)
-   [bugfix] `--test` CLI command works correctly with specifiying custom rules (#1195)

Thanks to our contributors!

-   @abierbaum
-   @HamletDRC
-   @inthemill
-   @janslow
-   @JoshuaKGoldberg
-   @mprobst
-   @patsissions
-   @YuichiNukiyama

## v3.8.1

-   Stable release containing changes from the last dev release (v3.8.0-dev.1)

## v3.8.0-dev.1

-   [bugfix] Allow JS directives at the start of constructors, getters, and setters (#1159)
-   [bugfix] Remove accidentally included performance profiles from published NPM artifact (#1160)

## v3.8.0

-   Stable release containing changes from the last dev release (v3.8.0-dev.0)

## v3.8.0-dev.0

-   [new-rule] `no-invalid-this` rule (#1105)
-   [new-rule] `use-isnan` rule (#1054)
-   [new-rule] `no-reference` rule (#1139)
-   [new-rule-option] "allow-pascal-case" option for `variable-name` rule (#1079)
-   [enhancement] Comments now allowed in `tslint.json` files (#1129)
-   [enhancement] Smarter `trailing-comma` behavior (#1122)
-   [enhancement] `semicolon` rule more lenient with arrow-function class members (#1076)
-   [enhancement] Allow enabling/disabling rules with `//` comments (#1134)
-   [enhancement] New checkstyle formatter (#250)
-   [enhancement] Clearer message for `no-var-keyword` rule (#1124)
-   [bugfix] Loaded configurations are not cached (#1128)
-   [bugfix] Allow JS directives at the start of class methods (#1144)

Thanks to our contributors!

-   @AndyMoreland
-   @chrismbarr
-   @HamletDRC
-   @JoshuaKGoldberg
-   @sshev
-   @unional

## v3.7.4

-   Stable release containing changes from the last dev release (v3.7.0-dev.5)

## v3.7.0-dev.5

-   [bugfix] Allow JS directives in namespaces (#1115)

## v3.7.3

-   Stable release containing changes from the last dev release (v3.7.0-dev.4)

## v3.7.0-dev.4

-   [bugfix] Downgrade `findup-sync` dependency (#1108)

## v3.7.2

-   Stable release containing changes from the last dev release (v3.7.0-dev.3)

## v3.7.0-dev.3

-   [bugfix] `findConfigurationPath` always returns an absolute path (#1093)
-   [bugfix] Update `findup-sync` dependency (#1080)
-   [bugfix] `declare global` no longer triggers `no-internal-module` rule (#1069)
-   [bugfix] Valid JS directives no longer trigger `no-unused-expression` rule (#1050)

## v3.7.1

-   Stable release containing changes from the last dev release

## v3.7.0-dev.2

-   [bugfix] Improve handling of paths provided via the -c CLI option (#1083)

## v3.7.0

-   Stable release containing changes from the last dev release

## v3.7.0-dev.1

-   [enhancement] `extends` field for `tslint.json` files (#997)
-   [enhancement] `--force` CLI option (#1059)
-   [enhancement] Improve how `Linter` class handles configurations with a `rulesDirectory` field (#1035)
-   [new-rule] `no-angle-bracket-type-assertion` rule (#639)
-   [new-rule-option] "allow-undefined-check" option for `triple-equals` rule (#602)
-   [new-rule-option] "always-prefix" and "never-prefix" option for `interface-name` rule (#512)

Thanks to our contributors!

-   @Arnavion
-   @chrismbarr
-   @ChrisPearce
-   @JoshuaKGoldberg
-   @patsissonso
-   @sasidhar
-   @unional
-   @vvakame

## v3.6.0

-   Stable release containing changes from the last dev release

## v3.6.0-dev.1

-   [enhancement] Add `--exclude` CLI option (#915)
-   [bugfix] Fix `no-shadowed-variable` rule handling of standalone blocks (#1021)
-   [deprecation] Configuration through `package.json` files (#1020)
-   [API] Export additional configuration methods from top-level "tslint" module (#1009)

Thanks to our contributors!

-   @blakeembrey
-   @hamhut1066
-   @meowtec

## v3.5.0

-   Stable release containing changes from the last dev release

## v3.5.0-dev.1

-   [new-rule-option] "ignore-pattern" option for `no-unused-variable` rule (#314)
-   [bugfix] Fix occassional crash in `no-string-literal` rule (#906)
-   [enhancement] Tweak behavior of `member-ordering` rule with regards to arrow function types in interfaces (#226)

Thanks to our contributors!

-   @arusakov
-   @Pajn

## v3.4.0

-   Stable release containing changes from the last two dev releases

## v3.4.0-dev.2

-   [new-rule-option] "arrow-parameter" option for `typedef` rule (#333)
-   [new-rule-option] "never" option for `semicolon` rule (#363)
-   [new-rule-option] "onespace" setting for `typedef-whitespace` rule (#888)
-   [new-rule-option] `typedef-whitespace` rule can now check spacing on right side of typdef colon (#888)
-   [enhancement] `member-ordering` rule treats arrow functions as methods (#226)
-   [bugfix] Handle spaces before typedefs correctly in `typedef-whitespace` rule (#955)
-   [bugfix] `label-position` rule now allows labels on `for-of` loops (#959)

Thanks to our contributors!

-   @b0r3as
-   @ChaseMoskal
-   @Pajn
-   @pe8ter
-   @tomduncalf

## v3.4.0-dev.1

-   [enhancement] Revamped testing system (#620)
    -   Writing tests for rules is now much simpler with a linter DSL.
        See exisitng tests in `test/rules/**/*.ts.lint` for examples.
-   [enhancement] New msbuild formatter (#947)
-   [bugfix] Fix handling of multiline literals in `trailing-comma` rule (#856)
-   [bugfix] `one-line` rule correctly checks space between `catch` and opening brace (#925)
-   [bugfix] `one-line` rule correctly checks multiline variable declarations (#935)
-   [new-rule-option] New option `check-finally` for `one-line` rule (#925)
-   **BREAKING CHANGES**
    -   [bugfix] Report error when a rule in the config file is not found (#598)

Thanks to our contributors!

-   @mmv
-   @pe8ter

## v3.3.0

-   [bugfix] Tweak TSLint build so TSLint works with typescript@next (#926)

## v3.3.0-dev.1

-   [bugfix] Correctly handle more than one custom rules directory (#928)

## v3.2.2

-   Stable release containing changes from the last dev release

## v3.2.2-dev.1

-   [enhancement] Throw an error if a path to a directory of custom rules is invalid (#910)
-   [new-rule-option] "jsx-single" and "jsx-double" options for `quotemark` rule (#673)
-   [bugfix] Handle paths to directories of custom rules more accurately
-   [bugfix] `no-unused-expression` rule handles `await` statements correctly (#887)

## v3.2.1

-   Stable release containing changes from the last dev release

## v3.2.1-dev.1

-   [enhancement] automatically generate a `tslint.json` file with new `--init` CLI command (#717)
-   [bugfix] `no-var-keyword` rule detects the use of `var` in all types of `for` loops (#855)

## v3.2.0

-   Stable release containing changes from last two dev releases

## v3.2.0-dev.2

-   [bugfix] formatters are now exported correctly to work with TS 1.8 (#863)

## v3.2.0-dev.1

-   [bugfix] fixed bug in how custom rules directories are registered (#844)
-   [enhancement] better support for globs in CLI (#827)
-   [new-rule] `no-null-keyword` rule (#722)

## v3.1.1

-   Bump TypeScript peer dependency to `>= 1.7.3` due to `const enum` incompatibility (#832)

## v3.1.0

-   [bugfix] build with TS v1.7.3 to fix null pointer exception (#832)
-   [bugfix] fixed false positive in `no-require-imports` rule (#816)

## v3.1.0-dev.1

-   [bugfix] fixed `no-shadowed-variable` false positives when handling destructuring in function params (#727)
-   [enhancement] `rulesDirectory` in `tslint.json` now supports multiple file paths (#795)

## v3.0.0

-   [bugfix] `member-access` rule now handles object literals and get/set accessors properly (#801)
    -   New rule options: `check-accessor` and `check-constructor`
-   All the changes from the following releases, including some **breaking changes**:
    -   `3.0.0-dev.3`
    -   `3.0.0-dev.2`
    -   `3.0.0-dev.1`
    -   `2.6.0-dev.2`
    -   `2.6.0-dev.1`

## v3.0.0-dev.3

-   TypeScript is now a peerDependency (#791)
-   [bugfix] `no-unused-variable` rule with `react` option works with self-closing JSX tags (#776)
-   [bugfix] `use-strict` bugfix (#544)

## v3.0.0-dev.2

-   [new-rule-option] "react" option for `no-unused-variable` rule (#698, #725)
-   [bugfix] Fix how `Linter` is exported from "tslint" module (#760)
-   [bugfix] `no-use-before-declare` rule doesn't crash on uncompilable code (#763)

## v3.0.0-dev.1

-   **BREAKING CHANGES**
    -   Rearchitect TSLint to use external modules instead of merged namespaces (#726)
        -   Dependencies need to be handled differently now by custom rules and formatters
        -   See the [PR](https://github.com/palantir/tslint/pull/726) for full details about this change
    -   `no-trailing-comma` rule removed, it is replaced by the `trailing-comma` rule (#687)
    -   Rename `sort-object-literal-keys` rule to `object-literal-sort-keys` (#304, #537)
    -   `Lint.abstract()` has been removed (#700)
-   [new-rule] `trailing-comma` rule (#557, #687)
-   [new-rule-option] "ban-keywords" option for `variable-name` rule (#735, #748)
-   [bugfix] `typedef` rule now handles `for-of` loops correctly (#743)
-   [bugfix] Handle tslint.json utf-8 files which have a BOM correctly (#90)

## v2.6.0-dev.2

-   Upgrade TypeScript compiler to `v1.7.0-dev.20151003`
-   [bugfix] `no-unused-expression` rule now handles yield expressions properly (#706)

## v2.6.0-dev.1

-   Upgrade TypeScript compiler to `v1.7.0-dev.20150924`

## v2.5.1

-   [new-rule] no-inferrable-types rule (#676)
-   [new-rule-option] "avoid-escape" option for quotemark rule (#543)
-   [bugfix] type declaration for tslint external module #686
-   [enhancement] `AbstractRule` and `AbstractFormatter` are now abstract classes (#631)
    -   Note: `Lint.abstract()` is now deprecated

## v2.5.0

-   Use TypeScript compiler `v1.6.2`
-   [bugfixes] #637, #642, #650, #652
-   [bugfixes] fix various false positives in `no-unused-variable` rule (#570, #613, #663)
-   Update project setup for latest VSCode (#662)

## v2.5.0-beta

-   Use TypeScript compiler `v1.6.0-beta`
-   [bugfix] Fix `no-internal-module` false positives on nested namespaces (#600)
-   [docs] Add documentation for `sort-object-literal-keys` rule

## v2.5.0-dev.5

-   Upgrade TypeScript compiler to `v1.7.0-dev.20150828`
-   [bugfix] Handle .tsx files appropriately (#597, #558)

## v2.5.0-dev.4

-   Upgrade TypeScript compiler to `v1.6.0-dev.20150825`

## v2.5.0-dev.3

-   Upgrade TypeScript compiler to `v1.6.0-dev.20150821`

## v2.5.0-dev.2

-   Upgrade TypeScript compiler to `v1.6.0-dev.20150811`
-   [bug] fix `whitespace` false positive in JSX elements (#559)

## v2.5.0-dev.1

-   Upgrade TypeScript compiler to `v1.6.0-dev.20150805`
-   [enhancement] Support `.tsx` syntax (#490)

## v2.4.5

-   [bugfix] fix false positives on `no-shadowed-variable` rule (#500)
-   [enhancement] add `allow-trailing-underscore` option to `variable-name` rule

## v2.4.4

-   [bugfix] remove "typescript" block from package.json (#606)

## v2.4.3

-   [new-rule] `no-conditional-assignment` (#507)
-   [new-rule] `member-access` (#552)
-   [new-rule] `no-internal-module` (#513)
-   [bugfix] small fixes to `sample.tslint.json` (#545)
-   [bugfix] fix README docs for quotemark and indent (#523)
-   [enhancement] update `findup-sync` and `underscore.string` dependencies
-   [enhancement] add `"typescript"` field to `package.json` (#560)
-   [enhancement] small improvements to CLI help text
-   [enhancement] expose raw failures array in the JS API (#477)

## v2.4.2

-   [bug] remove npm-shrinkwrap.json from the published package

## v2.4.0

-   Upgraded Typescript compiler to 1.5.3
-   [bugs] #332, #493, #509, #483
-   [bug] fix error message in `no-var-keyword` rule
-   [enhancement] CI tests are now run on node v0.12 in addition to v0.10
-   **BREAKING**
    -   `-f` option removed from CLI

## v2.3.1-beta

-   [bugs] #137 #434 #451 #456
-   [new-rule] `no-require-imports` disallows `require()` style imports
-   [new-rule] `no-shadowed-variable` moves over shadowed variable checking from `no-duplicate-variable` into its own rule
-   **BREAKING**
    -   `no-duplicate-variable` now only checks for duplicates within the same block scope; enable `no-shadowed-variable` to get duplicate-variable checking across block scopes
-   [enhancement] `no-duplicate-variable`, `no-shadowed-variable`, and `no-use-before-declare` now support ES6 destructuring
-   [enhancement] tslint CLI now uses a default configuration if no config file is found

## v2.3.0-beta

-   [bugs] #401 #367 #324 #352
-   [new-rule] `no-var-keyword` disallows `var` in favor of `let` and `const`
-   [new-rule] `sort-object-literal-keys` forces object-literal keys to be sorted alphabetically
-   Add support for ES6 destructuring and module syntax (affects `variable-name`, `no-use-before-declare`, `whitespace` and `no-unused-variable`)
-   Add support for ES6 for-of and spread operator syntax
-   Use tsconfig.json & JSCS in the build system

## v2.2.0-beta

-   Upgraded Typescript compiler to 1.5.0-beta
-   **BREAKING CHANGES**
    -   due to changes to the typescript compiler API, old custom rules may no longer work and may need to be rewritten
    -   the JSON formatter's line and character positions are now back to being 0-indexed instead of 1-indexed
-   [bugs] #328 #334 #319 #351 #365 #254
-   [bug] fixes for tslint behavior around template strings (fixes #357, #349, #332, and more)
-   [new-rule] `align` rule now enforces vertical alignment on parameters, arguments, and statements
-   [new-rule] `switch-default` enforces a `default` case in `switch` statements
-   [feature] `no-duplicate-variable` rule now additionally checks if function parameters have been shadowed
-   Additional fixes to existing rules to work as before with the typescript 1.5 compiler

## v2.1.1

-   [bugs] #292 #293 #295 #301 #302
-   Some internal refactoring
-   Added Windows CI testing (appveyor)

## v2.1.0

-   Fix crash on Windows

## v2.0.1

-   Upgraded Typescript compiler to 1.4
-   **BREAKING CHANGES**
    -   typedef rule options were modified:
        -   index-signature removed as no longer necessary
        -   property-signature renamed to property-declaration
        -   variable-declarator renamed to variable-declaration
        -   member-variable-declarator renamed to member-variable-declaration
    -   typedef-whitespace rule options were modified:
        -   catch-clause was removed as invalid
        -   further options were added, see readme for more details
    -   due to changes to the typescript compiler API, old custom rules may no longer work and may need to be rewritten
    -   the JSON formatter's line and character positions are now 1-indexed instead of 0-indexed

## v1.2.0

-   [bug] #245

## v1.0.1

-   [bug] #238

## v1.0.0

-   upgrade TypeScript compiler to 1.3
-   **BREAKING CHANGES**
    -   all error messages now start with a lower-case character and do not end with a period
    -   all rule options are consistent in nomenclature. The `typedef` and `typedef-whitespace` rules now take in hyphenated options
    -   `unused-variables` rule cannot find unused private variables defined in the constructor due to a bug in 1.3 compiler
    -   `indent` rule has changed to only check for tabs or spaces and not enforce indentation levels

## v0.4.12

-   multiple files with -f on cli
-   config file search starts with input file

## v0.4.11

-   [bugs] #136, #163
-   internal refactors

## v0.4.10

-   [bugs] #138, #145, #146, #148

## v0.4.9

-   [new-rule] `no-any` disallows all uses of `any`
-   [bug] `/* tslint:disable */` now disables semicolon rule as well
-   [bug] delete operator no longer results in a false positive for `no-unused-expression`

## v0.4.8

-   [new-rule] `no-var-requires` disallows require statements not part of an import statement
-   [new-rule] `typedef` rule also checks for member variables
-   [bug] `no-unused-variable` no longer triggers false positives for class members labeled only `static`
-   [bug] `no-unused-expression` no longer triggers false positives for `"use strict";` expressions
-   [bug] `use-strict` works correctly on function declarations
-   [bug] config file is now discoverable from other drives on Windows

## v0.4.7

-   [new-rule] added `no-unused-expression` rule which disallows unused expression statements
-   [feature] the `check-operator` option for the `whitespace` rule now checks whitespace around the => token
-   [bug] `no-use-before-declare-rule` no longer triggers false positives for member variables of classes used before the class is declared
-   [bug] semicolon at end of file no longer triggers false positives for `whitespace` rule
-   [bug] hoisted functions no longer cause false positives for the `no-unreachable` rule
-   [bug] the rule loader no longer transforms/ignores the leading and trailing underscores and dashes of rule names in the config file
-   [bug] `export import` statements no longer false positives for `no-unused-variable-rule`
-   [docs] added documentation for creating custom rules and formatters
-   [docs] added sample `tslint.json` file, under `docs/sample.tslint.json`

## v0.4.6

-   [build] migrated build to use `grunt-ts` instead of `grunt-typescript`
-   [feature] `package.json` now contains a `tslintConfig` paramater to allow users to specify the location of the configuration file there
-   [feature] tslint now searches for the configuration file in the user's home directory if not found in the current path
-   [bug] unbraced conditionals no longer cause false positives for the `no-unreachable` rule

## v0.4.5

-   [feature] `no-unused-variable` no longer checks parameters by default. Parameters are now only checked if the `check-parameters` option is set.
-   [bug] `no-unused-variable` parameter check no longer fails on variable argument parameters (like ...args) and on cases where the parameters are broken up by newlines.

## v0.4.4

-   [bug] `no-unused-variable` validates function parameters and constructor methods
-   [bug] `no-empty` and `no-trailing-comma` rules handle empty objects

## v0.4.3

-   [new-rule] `no-unused-variable`
-   [new-rule] `no-trailing-comma`
-   [new-rule] `no-use-before-declare`
-   [feature] support `--version` in CLI
-   [feature] expose rule names to custom formatters
-   [feature] add `verbose` formatter
-   [bug] `no-empty` allows constructors with member declaration parameters
-   [bug] CLI supports `--help`
-   [bug] `max-line-length` allows CRLF endings<|MERGE_RESOLUTION|>--- conflicted
+++ resolved
@@ -1,6 +1,5 @@
 # Change Log
 
-<<<<<<< HEAD
 ## v6.0.0-beta0
 
 - :fire: BREAKING CHANGES :fire:
@@ -34,16 +33,13 @@
 - Vincent Langlet
 - Adrian Leonhard
 - Philipp Foedermayr
-- Adi Dahiya
 - Brian Olore
 - andrew bernard
 - joon1030
 
-=======
 ## v5.20.1
 
 No changes from v5.20.0, just re-released to correctly mark with the `latest` dist-tag on NPM.
->>>>>>> 4e6d7a4a
 
 ## v5.20.0
 
